--- conflicted
+++ resolved
@@ -22,20 +22,12 @@
   - [FAQ](/studio/faq "PWA Studio - FAQ")
 
 - **PWABuilder**
-<<<<<<< HEAD
-  - <a href="#/builder/quick-start"> Quick Start </a>
-  - <a href="#/builder/windows">  Microsoft Store </a>
-  - <a href="#/builder/android"> Google Play Store </a>
-  - <a href="#/builder/iOS"> iOS App Store </a>
-  - [Meta Quest](/builder/meta "PWABuilder - Meta Quest")
-  - <a href="#/builder/FAQ"> FAQ </a>
-=======
   - [Quick Start](/builder/quick-start "PWABuilder - Quick Start" )
   - [Microsoft Store](/builder/windows "PWABuilder - Packaging for the Microsoft Store")
   - [Google Play Store](/builder/android "PWABuilder - Packaging for the Google Play Store")
+  - [Meta Quest](/builder/meta "PWABuilder - Meta Quest")
   - [iOS App Store](/builder/app-store "PWABuilder - Packaging for the App Store")
   - [FAQ](/builder/faq "PWABuilder - FAQ")
 
 - **Release Notes**
-  - [2022](/release-notes/2022 "Release Notes - 2022")
->>>>>>> 736b5753
+  - [2022](/release-notes/2022 "Release Notes - 2022")