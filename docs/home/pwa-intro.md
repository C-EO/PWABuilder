--- conflicted
+++ resolved
@@ -146,8 +146,5 @@
 
 The PWA Starter is a template that comes with a service worker and manifest built in, and allows you to jump right in with your first PWA. 
 
-<<<<<<< HEAD
+
 Head over to the [PWA Starter Quick Start](/starter/quick-start) to learn more.
-=======
-Head over to the [PWA Starter Quick Start](/starter/quick-start/) to learn more.
->>>>>>> f88cd55c
