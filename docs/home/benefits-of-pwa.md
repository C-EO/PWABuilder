--- conflicted
+++ resolved
@@ -64,11 +64,7 @@
 
 Another huge edge that native apps used to have on web apps was offline reliability. Classically, web apps would be rendered nonfunctional without access to the internet. Now, with the development of modern web caching and service worker capabilities, progressive web apps can keep a functional and interactive UI even without connectivity.
 
-<<<<<<< HEAD
 You can learn more about service workers, the force behind PWA offline functionality, in our [Introduction To Service Workers](/home/sw-intro/ "Introduction to Service Workers") article.
-=======
-You can learn more about service workers, the force behind PWA offline functionality, in the [Introduction To Service Workers](/home/sw-intro/ "Introduction to Service Workers") article.
->>>>>>> f88cd55c
 
 ## Next Steps
  
