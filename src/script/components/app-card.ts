--- conflicted
+++ resolved
@@ -2,9 +2,6 @@
 import { LitElement, css, html, customElement, property } from 'lit-element';
 import { classMap } from 'lit-html/directives/class-map';
 import { Router } from '@vaadin/router';
-<<<<<<< HEAD
-import { BreakpointValues, largeBreakPoint } from '../utils/breakpoints';
-=======
 import {
   smallBreakPoint,
   mediumBreakPoint,
@@ -12,7 +9,6 @@
   BreakpointValues,
 } from '../utils/breakpoints';
 
->>>>>>> fe0b6953
 export enum AppCardModes {
   default = 'default',
   blog = 'blog',
