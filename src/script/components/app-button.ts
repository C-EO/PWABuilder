<<<<<<< HEAD
import { LitElement, css, html, customElement, property } from 'lit-element';
import { classMap } from 'lit-html/directives/class-map';
import { FastButtonAppearance } from '../utils/fast-element';
=======
import { LitElement, css, html } from 'lit';
import { customElement, property } from 'lit/decorators.js';
import { classMap } from 'lit/directives/class-map.js';
>>>>>>> 210cbd30
import { AppButtonElement } from '../utils/interfaces.components';

@customElement('app-button')
export class AppButton extends LitElement implements AppButtonElement {
  @property({ type: String }) type = '';
  @property({ type: String }) colorMode = 'primary';
  @property({ type: String }) appearance: FastButtonAppearance = 'neutral';
  @property({ type: Boolean }) disabled = false;

  static get styles() {
    return css`
      :host {
        border-radius: var(--button-radius);
        display: block;

        --button-font-color: white;
      }

      fast-button {
        color: var(--button-font-color);
        width: 100%;

        border-radius: var(--button-radius);
        box-shadow: var(--button-shadow);
      }

      fast-button:disabled::part(control) {
        cursor: not-allowed;
      }

      fast-button.secondary {
        color: var(--font-color);
        border-color: transparent;
      }

      fast-button::part(control) {
        font-size: var(--desktop-button-font-size);
        font-weight: var(--font-bold);
        padding-left: 34px;
        padding-right: 34px;
      }

      fast-button.link {
        --accent-foreground-active: var(--font-color);
        --accent-foreground-hover: var(--font-color);

        width: auto;

        border-radius: unset;
        box-shadow: none;
      }

      fast-button.link::part(control) {
        width: auto;
        padding: 0;
      }

      fast-button.round {
        height: 44px;
        width: 44px;
      }

      fast-button.round::part(control) {
        /* assumption is that the button is 14x21 */
        padding: 0 15px;
        align-items: center;
        line-height: 0;
      }
    `;
  }

  constructor() {
    super();
  }

  render() {
    return html`
      <fast-button
        part="underlying-button"
        class="${classMap({
          link: this.appearance === 'lightweight',
          secondary: this.appearance === 'outline',
        })}"
        .appearance="${this.appearance}"
        .type="${this.type}"
        .color="${this.colorMode}"
        ?disabled=${this.disabled}
      >
        <slot></slot>
      </fast-button>
    `;
  }
<<<<<<< HEAD

  classMap() {
    const className = this.className || '';

    return classMap({
      [className]: className,
      link: this.appearance === 'lightweight',
      secondary: this.appearance === 'outline',
    });
  }
=======
>>>>>>> 210cbd30
}<|MERGE_RESOLUTION|>--- conflicted
+++ resolved
@@ -1,12 +1,6 @@
-<<<<<<< HEAD
 import { LitElement, css, html, customElement, property } from 'lit-element';
 import { classMap } from 'lit-html/directives/class-map';
 import { FastButtonAppearance } from '../utils/fast-element';
-=======
-import { LitElement, css, html } from 'lit';
-import { customElement, property } from 'lit/decorators.js';
-import { classMap } from 'lit/directives/class-map.js';
->>>>>>> 210cbd30
 import { AppButtonElement } from '../utils/interfaces.components';
 
 @customElement('app-button')
@@ -99,7 +93,6 @@
       </fast-button>
     `;
   }
-<<<<<<< HEAD
 
   classMap() {
     const className = this.className || '';
@@ -110,6 +103,4 @@
       secondary: this.appearance === 'outline',
     });
   }
-=======
->>>>>>> 210cbd30
 }