--- conflicted
+++ resolved
@@ -521,7 +521,6 @@
                       pending: item.done === Status.PENDING,
                       lastItem: item.header === "Complete"
                     })}
-<<<<<<< HEAD
                   >
                     <div class="sidebar-item-header" slot="heading">
                       ${item.done === Status.ACTIVE
@@ -537,12 +536,6 @@
                 `;
               })}
             </div>
-=======
-                  </ul>
-                </div>
-              `;
-            })}
->>>>>>> 5e396506
           </sidebar-card>
         </div>
       </aside>
