--- conflicted
+++ resolved
@@ -1,1314 +1,1250 @@
-import { css, html } from 'lit';
-import { customElement, property, state } from 'lit/decorators.js';
-import { ifDefined } from 'lit/directives/if-defined.js';
-import '../components/loading-button';
-<<<<<<< HEAD
-import { tooltip } from '../components/tooltip';
-=======
-import '../components/hover-tooltip';
-
-//@ts-ignore
-import style from '../../../styles/form-styles.css';
-//@ts-ignore
-import ModalStyles from '../../../styles/modal-styles.css';
->>>>>>> 3bf5ce8a
-import { fetchOrCreateManifest } from '../services/manifest';
-import { createAndroidPackageOptionsFromManifest, emptyAndroidPackageOptions } from '../services/publish/android-publish';
-import { AndroidApkOptions } from '../utils/android-validation';
-import { Manifest } from '../utils/interfaces';
-import { localeStrings } from '../../locales';
-import { AppPackageFormBase } from './app-package-form-base';
-
-@customElement('android-form')
-export class AndroidForm extends AppPackageFormBase {
-  @property({ type: Boolean }) generating = false;
-
-  @state() showAdvanced = false;
-
-  // manifest form props
-  @state() signingKeyFullName = 'John Doe';
-  @state() organization = 'My Company';
-  @state() organizationalUnit = 'Engineering';
-  @state() countryCode = 'US';
-  @state() keyPassword = '';
-  @state() storePassword = '';
-  @state() alias = 'my-key-alias';
-  @state() file: string | undefined = undefined;
-  @state() signingMode = 'new';
-  @state() defaultOptions: AndroidApkOptions = emptyAndroidPackageOptions();
-
-  form: HTMLFormElement | undefined;
-  currentManifest: Manifest | undefined;
-  maxKeyFileSizeInBytes = 2097152;
-
-  static get styles() {
-    const localStyles = css`
-    `;
-    return [
-<<<<<<< HEAD
-      super.styles,
-      localStyles
-=======
-      style,
-      ModalStyles,
-      css`
-        #form-layout input {
-          border: 1px solid rgba(194, 201, 209, 1);
-          border-radius: var(--input-radius);
-          padding: 10px;
-          color: var(--font-color);
-        }
-
-        input[type='color'] {
-          padding: 0px;
-        }
-
-        input::placeholder {
-          color: var(--placeholder-color);
-          font-style: italic;
-        }
-
-        #generate-submit {
-          background: transparent;
-          color: var(--button-font-color);
-          font-weight: bold;
-          border: none;
-          cursor: pointer;
-
-          height: var(--desktop-button-height);
-          width: var(--button-width);
-        }
-
-        @media (min-height: 760px) and (max-height: 1000px) {
-          form {
-            width: 100%;
-          }
-        }
-
-        ${xxLargeBreakPoint(
-          css`
-            #form-layout {
-              max-height: 17em;
-            }
-          `
-        )}
-
-        ${smallBreakPoint(
-          css`
-            #form-layout {
-              max-height: 20em;
-            }
-          `
-        )}
-      `,
->>>>>>> 3bf5ce8a
-    ];
-  }
-
-  constructor() {
-    super();
-  }
-
-  async firstUpdated() {
-    const form = this.shadowRoot?.querySelector(
-      '#android-options-form'
-    ) as HTMLFormElement;
-
-    if (form) {
-      this.form = form;
-    }
-
-    const manifestContext = await fetchOrCreateManifest();
-    this.currentManifest = manifestContext.manifest;
-
-    this.defaultOptions = await createAndroidPackageOptionsFromManifest(manifestContext.manifest);
-  }
-
-  initGenerate(ev: InputEvent) {
-    ev.preventDefault();
-
-    this.dispatchEvent(
-      new CustomEvent('init-android-gen', {
-        detail: {
-          form: this.form,
-          signingFile: this.file,
-        },
-        composed: true,
-        bubbles: true,
-      })
-    );
-  }
-
-  validatePackageId(e: InputEvent) {
-    const packageIdInput = this.form?.packageId;
-
-    if (packageIdInput?.value?.indexOf('if') !== -1) {
-      packageIdInput?.setCustomValidity("Package ID cannot include 'if'");
-    } else {
-      packageIdInput?.setCustomValidity('');
-    }
-    packageIdInput?.reportValidity();
-  }
-
-  toggleSettings(settingsToggleValue: 'basic' | 'advanced') {
-    if (settingsToggleValue === 'advanced') {
-      this.showAdvanced = true;
-    } else if (settingsToggleValue === 'basic') {
-      this.showAdvanced = false;
-    } else {
-      this.showAdvanced = false;
-    }
-  }
-
-  opened(targetEl: EventTarget | null) {
-    if (targetEl) {
-      const flipperButton = (targetEl as Element).classList.contains(
-        'flipper-button'
-      )
-        ? (targetEl as Element)
-        : (targetEl as Element).querySelector('.flipper-button');
-
-      if (flipperButton) {
-        if (flipperButton.classList.contains('opened')) {
-          flipperButton.animate(
-            [
-              {
-                transform: 'rotate(0deg)',
-              },
-            ],
-            {
-              duration: 200,
-              fill: 'forwards',
-            }
-          );
-
-          flipperButton.classList.remove('opened');
-        } else {
-          flipperButton.classList.add('opened');
-
-          flipperButton.animate(
-            [
-              {
-                transform: 'rotate(0deg)',
-              },
-              {
-                transform: 'rotate(90deg)',
-              },
-            ],
-            {
-              duration: 200,
-              fill: 'forwards',
-            }
-          );
-        }
-      }
-    }
-  }
-
-  /**
-   * Called when the user changes the signing mode.
-   */
-  androidSigningModeChanged(mode: 'mine' | 'new' | 'none') {
-    if (!this.form) {
-      return;
-    }
-
-    this.signingMode = mode;
-
-    // If the user chose "mine", clear out existing values.
-    if (mode === 'mine' || mode === 'none') {
-      this.alias = '';
-      this.signingKeyFullName = '';
-      this.organization = '';
-      this.organizationalUnit = '';
-      this.countryCode = '';
-      this.keyPassword = '';
-      this.storePassword = '';
-    } else if (mode === 'new') {
-      this.alias = 'my-key-alias';
-      this.signingKeyFullName = `${
-        this.currentManifest?.short_name || this.currentManifest?.name || 'App'
-      } Admin`;
-      this.organization = this.currentManifest?.name || 'PWABuilder';
-      this.organizationalUnit = 'Engineering';
-      this.countryCode = 'US';
-      this.keyPassword = '';
-      this.storePassword = '';
-      this.file = undefined;
-    }
-  }
-
-  androidSigningKeyUploaded(event: any) {
-    if (!this.form) {
-      return;
-    }
-
-    const filePicker = event as HTMLInputElement;
-
-    if (filePicker && filePicker.files && filePicker.files.length > 0) {
-      const keyFile = filePicker.files[0];
-      // Make sure it's a reasonable size.
-      if (keyFile && keyFile.size > this.maxKeyFileSizeInBytes) {
-        console.error('Keystore file is too large.', {
-          maxSize: this.maxKeyFileSizeInBytes,
-          fileSize: keyFile.size,
-        });
-        this.signingMode = 'none';
-      }
-      // Read it in as a Uint8Array and store it in our signing object.
-      const fileReader = new FileReader();
-      fileReader.onload = () => {
-        this.file = fileReader.result as string;
-        return;
-      };
-      fileReader.onerror = progressEvent => {
-        console.error(
-          'Unable to read keystore file',
-          fileReader.error,
-          progressEvent
-        );
-        this.file = undefined;
-        if (this.form) {
-          this.signingMode = 'none';
-        }
-      };
-      fileReader.readAsDataURL(keyFile as Blob);
-    }
-  }
-
-  render() {
-    return html`
-      <form
-        id="android-options-form"
-        slot="modal-form"
-        style="width: 100%"
-        @submit="${(ev: InputEvent) => this.initGenerate(ev)}"
-        title=""
-      >
-        <div id="form-layout">
-          <div class="basic-settings">
-            <div class="form-group">
-              <label for="packageIdInput">
-                Package ID
-                <i
-                  class="fas fa-info-circle"
-                  title="The unique identifier of your app. It should contain only letters, numbers, and periods. Example: com.companyname.appname"
-                  aria-label="The unique identifier of your app. It should contain only letters, numbers, and periods. Example: com.companyname.appname"
-                  role="definition"
-                ></i>
-
-                <hover-tooltip
-                  text="The unique identifier of your app. It should contain only letters, numbers, and periods. Example: com.companyname.appname"
-                  link="https://blog.pwabuilder.com/docs/pwabuilder-android-platform-documentation/"
-                >
-                </hover-tooltip>
-              </label>
-              <input
-                id="packageIdInput"
-                class="form-control"
-                placeholder="com.contoso.app"
-                value="${this.defaultOptions.packageId || 'com.contoso.app'}"
-                type="text"
-                required
-                pattern="[a-zA-Z0-9._]*$"
-                name="packageId"
-                @change="${(e: InputEvent) => this.validatePackageId(e)}"
-              />
-            </div>
-
-            <div class="form-group">
-              <label for="appNameInput">App name</label>
-              <input
-                type="text"
-                class="form-control"
-                id="appNameInput"
-                placeholder="My Awesome PWA"
-                value="${this.defaultOptions.name || 'My Awesome PWA'}"
-                required
-                name="appName"
-              />
-            </div>
-
-            <div class="form-group">
-              <label for="appLauncherNameInput">
-                Launcher name
-                <i
-                  class="fas fa-info-circle"
-                  title="The app name used on the Android launch screen. Typically, this is the short name of the app."
-                  aria-label="The app name used on the Android launch screen. Typically, this is the short name of the app."
-                  role="definition"
-                ></i>
-
-                <hover-tooltip
-                  text="The app name used on the Android launch screen. Typically, this is the short name of the app."
-                  link="https://blog.pwabuilder.com/docs/pwabuilder-android-platform-documentation/"
-                >
-                </hover-tooltip>
-              </label>
-              <input
-                type="text"
-                class="form-control"
-                id="appLauncherNameInput"
-                placeholder="Awesome PWA"
-                value="${this.defaultOptions.launcherName || 'Awesome PWA'}"
-                required
-                name="launcherName"
-              />
-            </div>
-          </div>
-
-          <!-- right half of the options dialog -->
-          <fast-accordion>
-            <fast-accordion-item
-              @click="${(ev: Event) => this.opened(ev.target)}"
-            >
-              <div id="all-settings-header" slot="heading">
-                <span>All Settings</span>
-
-                <fast-button class="flipper-button" mode="stealth">
-                  <ion-icon name="caret-forward-outline"></ion-icon>
-                </fast-button>
-              </div>
-
-              <div class="adv-settings">
-                <div>
-                  <div class="">
-                    <div class="form-group">
-                      <label for="appVersionInput">
-                        App version
-                        <i
-                          class="fas fa-info-circle"
-                          title="The version of your app displayed to users. This is a string, typically in the form of '1.0.0.0'. Maps to android:versionName."
-                          aria-label
-                          role="definition"
-                        ></i>
-
-                        <hover-tooltip
-                          text="The version of your app displayed to users. This is a string, typically in the form of '1.0.0.0'. Maps to android:versionName."
-                          link="https://blog.pwabuilder.com/docs/pwabuilder-android-platform-documentation/"
-                        >
-                        </hover-tooltip>
-                      </label>
-                      <input
-                        type="text"
-                        class="form-control"
-                        id="appVersionInput"
-                        placeholder="1.0.0.0"
-                        value="${this.defaultOptions.appVersion || '1.0.0.0'}"
-                        required
-                        name="appVersion"
-                      />
-                    </div>
-                  </div>
-                </div>
-              </div>
-
-              <div>
-                <div class="">
-                  <div class="form-group">
-                    <label for="appVersionCodeInput">
-                      <a
-                        href="https://developer.android.com/studio/publish/versioning#appversioning"
-                        target="_blank"
-                        rel="noopener"
-                        tabindex="-1"
-                        >App version code</a
-                      >
-                      <i
-                        class="fas fa-info-circle"
-                        title="A positive integer used as an internal version number. This is not shown to users. Android uses this value to protect against downgrades. Maps to android:versionCode."
-                        aria-label="A positive integer used as an internal version number. This is not shown to users. Android uses this value to protect against downgrades. Maps to android:versionCode."
-                        role="definition"
-                        style="margin-left: 5px;"
-                      ></i>
-
-                      <hover-tooltip
-                        text="A positive integer used as an internal version number. This is not shown to users. Android uses this value to protect against downgrades. Maps to android:versionCode."
-                        link="https://blog.pwabuilder.com/docs/pwabuilder-android-platform-documentation/"
-                      >
-                      </hover-tooltip>
-                    </label>
-                    <input
-                      type="number"
-                      min="1"
-                      max="2100000000"
-                      class="form-control"
-                      id="appVersionCodeInput"
-                      name="appVersionCode"
-                      placeholder="1"
-                      required
-                      value="${this.defaultOptions.appVersionCode || 1}"
-                    />
-                  </div>
-                </div>
-              </div>
-
-              <div>
-                <div class="">
-                  <div class="form-group">
-                    <label for="hostInput">Host</label>
-                    <input
-                      type="url"
-                      class="form-control"
-                      id="hostInput"
-                      placeholder="https://mysite.com"
-                      required
-                      name="host"
-                      value="${this.defaultOptions.host || 'https://mysite.com'}"
-                    />
-                  </div>
-                </div>
-              </div>
-
-              <div class="form-group">
-                <label for="startUrlInput">
-                  Start URL
-                  <i
-                    class="fas fa-info-circle"
-                    title="The start path for the TWA. Must be relative to the Host URL. You can specify '/' if you don't have a start URL different from Host."
-                    aria-label="The start path for the TWA. Must be relative to the Host URL."
-                    role="definition"
-                  ></i>
-
-                  <hover-tooltip
-                    text="The start path for the TWA. Must be relative to the Host URL. You can specify '/' if you don't have a start URL different from Host."
-                    link="https://blog.pwabuilder.com/docs/pwabuilder-android-platform-documentation/"
-                  >
-                  </hover-tooltip>
-                </label>
-                <!-- has to be a text type as / is not a valid URL in the input in the spec -->
-                <input
-                  type="text"
-                  class="form-control"
-                  id="startUrlInput"
-                  placeholder="/index.html"
-                  required
-                  name="startUrl"
-                  value="${this.defaultOptions.startUrl || '/'}"
-                />
-              </div>
-
-              <div class="form-group">
-                <label for="themeColorInput">
-                  Status bar color
-                  <i
-                    class="fas fa-info-circle"
-                    title="Also known as the theme color, this is the color of the Android status bar in your app. Note: the status bar will be hidden if Display Mode is set to fullscreen."
-                    aria-label="Also known as the theme color, this is the color of the Android status bar in your app. Note: the status bar will be hidden if Display Mode is set to fullscreen."
-                    role="definition"
-                  ></i>
-
-                  <hover-tooltip
-                    text="Also known as the theme color, this is the color of the Android status bar in your app. Note: the status bar will be hidden if Display Mode is set to fullscreen."
-                    link="https://blog.pwabuilder.com/docs/pwabuilder-android-platform-documentation/"
-                  >
-                  </hover-tooltip>
-                </label>
-                <input
-                  type="color"
-                  class="form-control"
-                  id="themeColorInput"
-                  name="themeColor"
-                  value="${this.defaultOptions.themeColor || 'black'}"
-                />
-              </div>
-
-              <div class="form-group">
-                <label for="bgColorInput">
-                  Splash color
-                  <i
-                    class="fas fa-info-circle"
-                    title="Also known as background color, this is the color of the splash screen for your app."
-                    aria-label="Also known as background color, this is the color of the splash screen for your app."
-                    role="definition"
-                  ></i>
-
-                  <hover-tooltip
-                    text="Also known as background color, this is the color of the splash screen for your app."
-                    link="https://blog.pwabuilder.com/docs/pwabuilder-android-platform-documentation/"
-                  >
-                  </hover-tooltip>
-                </label>
-                <input
-                  type="color"
-                  class="form-control"
-                  id="bgColorInput"
-                  name="backgroundColor"
-                  value="${this.defaultOptions.backgroundColor || 'black'}"
-                />
-              </div>
-
-              <div class="form-group">
-                <label for="navigationColorInput">
-                  Nav color
-                  <i
-                    class="fas fa-info-circle"
-                    title="The color of the Android navigation bar in your app. Note: the navigation bar will be hidden if Display Mode is set to fullscreen."
-                    aria-label="The color of the Android navigation bar in your app. Note: the navigation bar will be hidden if Display Mode is set to fullscreen."
-                    role="definition"
-                  ></i>
-
-                  <hover-tooltip
-                    text="The color of the Android navigation bar in your app. Note: the navigation bar will be hidden if Display Mode is set to fullscreen."
-                    link="https://blog.pwabuilder.com/docs/pwabuilder-android-platform-documentation/"
-                  >
-                  </hover-tooltip>
-                </label>
-                <input
-                  type="color"
-                  class="form-control"
-                  id="navigationColorInput"
-                  name="navigationColor"
-                  value="${this.defaultOptions.navigationColor || 'black'}"
-                />
-              </div>
-
-              <div class="form-group">
-                <label for="navigationColorDarkInput">
-                  Nav dark color
-                  <i
-                    class="fas fa-info-circle"
-                    title="The color of the Android navigation bar in your app when Android is in dark mode."
-                    aria-label="The color of the Android navigation bar in your app when Android is in dark mode."
-                    role="definition"
-                  ></i>
-
-                  <hover-tooltip
-                    text="The color of the Android navigation bar in your app when Android is in dark mode."
-                    link="https://blog.pwabuilder.com/docs/pwabuilder-android-platform-documentation/"
-                  >
-                  </hover-tooltip>
-                </label>
-                <input
-                  type="color"
-                  class="form-control"
-                  id="navigationColorDarkInput"
-                  name="navigationColorDark"
-                  value="${this.defaultOptions.navigationColorDark || 'black'}"
-                />
-              </div>
-
-              <div class="form-group">
-                <label for="navigationDividerColorInput">
-                  Nav divider color
-                  <i
-                    class="fas fa-info-circle"
-                    title="The color of the Android navigation bar divider in your app."
-                    aria-label="The color of the Android navigation bar divider in your app."
-                    role="definition"
-                  ></i>
-
-                  <hover-tooltip
-                    text="The color of the Android navigation bar divider in your app."
-                    link="https://blog.pwabuilder.com/docs/pwabuilder-android-platform-documentation/"
-                  >
-                  </hover-tooltip>
-                </label>
-                <input
-                  type="color"
-                  class="form-control"
-                  id="navigationDividerColorInput"
-                  name="navigationDividerColor"
-                  value="${this.defaultOptions.navigationDividerColor || 'black'}"
-                />
-              </div>
-
-              <div class="form-group">
-                <label for="navigationDividerColorDarkInput">
-                  Nav divider dark color
-                  <i
-                    class="fas fa-info-circle"
-                    title="The color of the Android navigation navigation bar divider in your app when Android is in dark mode."
-                    aria-label="The color of the Android navigation bar divider in your app when Android is in dark mode."
-                    role="definition"
-                  ></i>
-
-                  <hover-tooltip
-                    text="The color of the Android navigation navigation bar divider in your app when Android is in dark mode."
-                    link="https://blog.pwabuilder.com/docs/pwabuilder-android-platform-documentation/"
-                  >
-                  </hover-tooltip>
-                </label>
-                <input
-                  type="color"
-                  class="form-control"
-                  id="navigationDividerColorDarkInput"
-                  name="navigationDividerColorDark"
-                  value="${this.defaultOptions.navigationDividerColorDark || 'black'}"
-                />
-              </div>
-
-              <div class="form-group">
-                <label for="iconUrlInput">Icon URL</label>
-                <input
-                  type="url"
-                  class="form-control"
-                  id="iconUrlInput"
-                  placeholder="https://myawesomepwa.com/512x512.png"
-                  name="iconUrl"
-                  value="${this.defaultOptions.iconUrl || ''}"
-                />
-              </div>
-
-              <div class="form-group">
-                <label for="maskIconUrlInput">
-                  <a
-                    href="https://web.dev/maskable-icon"
-                    title="Read more about maskable icons"
-                    target="_blank"
-                    rel="noopener"
-                    aria-label="Read more about maskable icons"
-                    tabindex="-1"
-                  >
-                    Maskable icon URL
-                  </a>
-                  <i
-                    class="fas fa-info-circle"
-                    title="Optional. The URL to an icon with a minimum safe zone of trimmable padding, enabling rounded icons on certain Android platforms."
-                    aria-label="Optional. The URL to an icon with a minimum safe zone of trimmable padding, enabling rounded icons on certain Android platforms."
-                    role="definition"
-                  ></i>
-
-                  <hover-tooltip
-                    text="Optional. The URL to an icon with a minimum safe zone of trimmable padding, enabling rounded icons on certain Android platforms."
-                    link="https://blog.pwabuilder.com/docs/pwabuilder-android-platform-documentation/"
-                  >
-                  </hover-tooltip>
-                </label>
-                <input
-                  type="url"
-                  class="form-control"
-                  id="maskIconUrlInput"
-                  placeholder="https://myawesomepwa.com/512x512-maskable.png"
-                  name="maskableIconUrl"
-                  .value="${this.defaultOptions.maskableIconUrl || ''}"
-                />
-              </div>
-
-              <div class="form-group">
-                <label for="monochromeIconUrlInput">
-                  <a
-                    href="https://w3c.github.io/manifest/#monochrome-icons-and-solid-fills"
-                    target="_blank"
-                    rel="noopener"
-                    tabindex="-1"
-                    >Monochrome icon URL</a
-                  >
-                  <i
-                    class="fas fa-info-circle"
-                    title="Optional. The URL to an icon containing only white and black colors, enabling Android to fill the icon with user-specified color or gradient depending on theme, color mode, or contrast settings."
-                    aria-label="Optional. The URL to an icon containing only white and black colors, enabling Android to fill the icon with user-specified color or gradient depending on theme, color mode, or contrast settings."
-                    role="definition"
-                  ></i>
-
-                  <hover-tooltip
-                    text="Optional. The URL to an icon containing only white and black colors, enabling Android to fill the icon with user-specified color or gradient depending on theme, color mode, or contrast settings."
-                    link="https://blog.pwabuilder.com/docs/pwabuilder-android-platform-documentation/"
-                  >
-                  </hover-tooltip>
-                </label>
-                <input
-                  type="url"
-                  class="form-control"
-                  id="monochromeIconUrlInput"
-                  placeholder="https://myawesomepwa.com/512x512-monochrome.png"
-                  name="monochromeIconUrl"
-                  .value="${this.defaultOptions.monochromeIconUrl || ''}"
-                />
-              </div>
-
-              <div class="form-group">
-                <label for="webManifestUrlInput"> Manifest URL </label>
-                <input
-                  type="url"
-                  class="form-control"
-                  id="webManifestUrlInput"
-                  placeholder="https://myawesomepwa.com/manifest.json"
-                  name="webManifestUrl"
-                  .value="${this.defaultOptions.webManifestUrl || ''}"
-                />
-              </div>
-
-              <div class="form-group">
-                <label for="splashFadeoutInput"
-                  >Splash screen fade out duration (ms)</label
-                >
-                <input
-                  type="number"
-                  class="form-control"
-                  id="splashFadeoutInput"
-                  placeholder="300"
-                  name="splashScreenFadeOutDuration"
-                  value="${this.defaultOptions.splashScreenFadeOutDuration || '300'}"
-                />
-              </div>
-
-              <div class="form-group">
-                <label>${localeStrings.text.android.titles.fallback}</label>
-                <div class="form-check">
-                  <input
-                    .defaultChecked="${true}"
-                    value="customtabs"
-                    class="form-check-input"
-                    type="radio"
-                    name="fallbackType"
-                    id="fallbackCustomTabsInput"
-                    name="fallbackType"
-                  />
-                  <label class="form-check-label" for="fallbackCustomTabsInput">
-                    Custom Tabs
-                    <i
-                      class="fas fa-info-circle"
-                      title="Use Chrome Custom Tabs as a fallback for your PWA when the full trusted web activity (TWA) experience is unavailable."
-                      aria-label="When trusted web activity (TWA) is unavailable, use Chrome Custom Tabs as a fallback for your PWA."
-                      role="definition"
-                    ></i>
-
-                    <hover-tooltip
-                      text="Use Chrome Custom Tabs as a fallback for your PWA when the full trusted web activity (TWA) experience is unavailable."
-                      link="https://blog.pwabuilder.com/docs/pwabuilder-android-platform-documentation/"
-                    >
-                    </hover-tooltip>
-                  </label>
-                </div>
-                <div class="form-check">
-                  <input
-                    .defaultChecked="${false}"
-                    value="webview"
-                    class="form-check-input"
-                    type="radio"
-                    name="fallbackType"
-                    id="fallbackWebViewInput"
-                    value="webview"
-                    name="fallbackType"
-                  />
-                  <label class="form-check-label" for="fallbackWebViewInput">
-                    Web View
-                    <i
-                      class="fas fa-info-circle"
-                      title="Use a web view as the fallback for your PWA when the full trusted web activity (TWA) experience is unavailable."
-                      aria-label="When trusted web activity (TWA) is unavailable, use a web view as the fallback for your PWA."
-                      role="definition"
-                    ></i>
-
-                    <hover-tooltip
-                      text="Use a web view as the fallback for your PWA when the full trusted web activity (TWA) experience is unavailable."
-                      link="https://blog.pwabuilder.com/docs/pwabuilder-android-platform-documentation/"
-                    >
-                    </hover-tooltip>
-                  </label>
-                </div>
-              </div>
-
-              <div class="form-group">
-                <label>${localeStrings.text.android.titles.display_mode}</label>
-                <div class="form-check">
-                  <input
-                    class="form-check-input"
-                    type="radio"
-                    name="displayMode"
-                    id="standaloneDisplayModeInput"
-                    .defaultChecked="${this.defaultOptions.display === 'standalone'}"
-                    value="standalone"
-                    name="display"
-                  />
-                  <label
-                    class="form-check-label"
-                    for="standaloneDisplayModeInput"
-                  >
-                    Standalone
-                    <i
-                      class="fas fa-info-circle"
-                      title="Your PWA will use the whole screen but keep the Android status bar and navigation bar."
-                      aria-label="Your PWA will use the whole screen but keep the Android status bar and navigation bar."
-                      role="definition"
-                    ></i>
-
-                    <hover-tooltip
-                      text="Your PWA will use the whole screen but keep the Android status bar and navigation bar."
-                      link="https://blog.pwabuilder.com/docs/pwabuilder-android-platform-documentation/"
-                    >
-                    </hover-tooltip>
-                  </label>
-                </div>
-                <div class="form-check">
-                  <input
-                    class="form-check-input"
-                    type="radio"
-                    name="displayMode"
-                    id="fullscreenDisplayModeInput"
-                    .defaultChecked="${this.defaultOptions.display === 'fullscreen'}"
-                    value="fullscreen"
-                    name="display"
-                  />
-                  <label
-                    class="form-check-label"
-                    for="fullscreenDisplayModeInput"
-                  >
-                    Fullscreen
-                    <i
-                      class="fas fa-info-circle"
-                      title="Your PWA will use the whole screen and remove the Android status bar and navigation bar. Suitable for immersive experiences such as games or media apps."
-                      aria-label="Your PWA will use the whole screen and remove the Android status bar and navigation bar. Suitable for immersive experiences such as games or media apps."
-                      role="definition"
-                    ></i>
-
-                    <hover-tooltip
-                      text="Your PWA will use the whole screen and remove the Android status bar and navigation bar. Suitable for immersive experiences such as games or media apps."
-                      link="https://blog.pwabuilder.com/docs/pwabuilder-android-platform-documentation/"
-                    >
-                    </hover-tooltip>
-                  </label>
-                </div>
-              </div>
-
-              <div class="form-group">
-                <label>${localeStrings.text.android.titles.notification}</label>
-                <div class="form-check">
-                  <input
-                    .defaultChecked="${true}"
-                    class="form-check-input"
-                    type="checkbox"
-                    id="enableNotificationsInput"
-                    name="enableNotifications"
-                  />
-                  <label
-                    class="form-check-label"
-                    for="enableNotificationsInput"
-                  >
-                    Enable
-                    <i
-                      class="fas fa-info-circle"
-                      title="Whether to enable Push Notification Delegation. If enabled, your PWA can send push notifications without browser permission prompts."
-                      aria-label="Whether to enable Push Notification Delegation. If enabled, your PWA can send push notifications without browser permission prompts."
-                      role="definition"
-                    ></i>
-
-                    <hover-tooltip
-                      text="Whether to enable Push Notification Delegation. If enabled, your PWA can send push notifications without browser permission prompts."
-                      link="https://blog.pwabuilder.com/docs/pwabuilder-android-platform-documentation/"
-                    >
-                    </hover-tooltip>
-                  </label>
-                </div>
-              </div>
-
-              <div class="form-group">
-                <label
-                  >${localeStrings.text.android.titles
-                    .location_delegation}</label
-                >
-                <div class="form-check">
-                  <input
-                    .defaultChecked="${true}"
-                    class="form-check-input"
-                    type="checkbox"
-                    id="enableLocationInput"
-                    name="locationDelegation"
-                  />
-                  <label class="form-check-label" for="enableLocationInput">
-                    Enable
-                    <i
-                      class="fas fa-info-circle"
-                      title="Whether to enable Location Delegation. If enabled, your PWA can acess navigator.geolocation without browser permission prompts."
-                      aria-label="Whether to enable Location Delegation. If enabled, your PWA can acess navigator.geolocation without browser permission prompts."
-                      role="definition"
-                    ></i>
-
-                    <hover-tooltip
-                      text="Whether to enable Location Delegation. If enabled, your PWA can acess navigator.geolocation without browser permission prompts."
-                      link="https://blog.pwabuilder.com/docs/pwabuilder-android-platform-documentation/"
-                    >
-                    </hover-tooltip>
-                  </label>
-                </div>
-              </div>
-
-              <div class="form-group">
-                <label
-                  >${localeStrings.text.android.titles
-                    .google_play_billing}</label
-                >
-                <div class="form-check">
-                  <input
-                    .defaultChecked="${false}"
-                    class="form-check-input"
-                    type="checkbox"
-                    id="enablePlayBillingInput"
-                    name="playBilling"
-                  />
-                  <label class="form-check-label" for="enablePlayBillingInput">
-                    Enable
-                    <i
-                      class="fas fa-info-circle"
-                      title="Whether to enable in-app purchases through Google Play Billing and the Digital Goods API."
-                      aria-label="Whether to enable in-app purchases through Google Play Billing and the Digital Goods API."
-                      role="definition"
-                    ></i>
-
-                    <hover-tooltip
-                      text="Whether to enable in-app purchases through Google Play Billing and the Digital Goods API."
-                      link="https://blog.pwabuilder.com/docs/pwabuilder-android-platform-documentation/"
-                    >
-                    </hover-tooltip>
-                  </label>
-                </div>
-              </div>
-
-              <div class="form-group">
-                <label
-                  >${localeStrings.text.android.titles.settings_shortcut}</label
-                >
-                <div class="form-check">
-                  <input
-                    .defaultChecked="${true}"
-                    class="form-check-input"
-                    type="checkbox"
-                    id="enableSettingsShortcutInput"
-                    name="enableSiteSettingsShortcut"
-                  />
-                  <label
-                    class="form-check-label"
-                    for="enableSettingsShortcutInput"
-                  >
-                    Enable
-                    <i
-                      class="fas fa-info-circle"
-                      title="If enabled, users can long-press on your app tile and a Settings menu item will appear, letting users manage space for your app."
-                      aria-label="If enabled, users can long-press on your app tile and a Settings menu item will appear, letting users manage space for your app."
-                      role="definition"
-                    ></i>
-
-                    <hover-tooltip
-                      text="If enabled, users can long-press on your app tile and a Settings menu item will appear, letting users manage space for your app."
-                      link="https://blog.pwabuilder.com/docs/pwabuilder-android-platform-documentation/"
-                    >
-                    </hover-tooltip>
-                  </label>
-                </div>
-              </div>
-
-              <div class="form-group">
-                <label
-                  >${localeStrings.text.android.titles.chromeos_only}</label
-                >
-                <div class="form-check">
-                  <input
-                    .defaultChecked="${false}"
-                    class="form-check-input"
-                    type="checkbox"
-                    id="chromeOSOnlyInput"
-                    name="isChromeOSOnly"
-                  />
-                  <label class="form-check-label" for="chromeOSOnlyInput">
-                    Enable
-                    <i
-                      class="fas fa-info-circle"
-                      title="If enabled, your Android package will only run on ChromeOS devices"
-                      aria-label="If enabled, your Android package will only run on ChromeOS devices"
-                      role="definition"
-                    ></i>
-
-                    <hover-tooltip
-                      text="If enabled, your Android package will only run on ChromeOS devices"
-                      link="https://blog.pwabuilder.com/docs/pwabuilder-android-platform-documentation/"
-                    >
-                    </hover-tooltip>
-                  </label>
-                </div>
-              </div>
-
-              <div class="form-group">
-                <label>${localeStrings.text.android.titles.source_code}</label>
-                <div class="form-check">
-                  <input
-                    .defaultChecked="${false}"
-                    class="form-check-input"
-                    type="checkbox"
-                    id="includeSourceCodeInput"
-                    name="includeSourceCode"
-                  />
-                  <label class="form-check-label" for="includeSourceCodeInput">
-                    Enable
-                    <i
-                      class="fas fa-info-circle"
-                      title="If enabled, your download will include the source code for your Android app."
-                      aria-label="If enabled, your download will include the source code for your Android app."
-                      role="definition"
-                    ></i>
-
-                    <hover-tooltip
-                      text="If enabled, your download will include the source code for your Android app."
-                      link="https://blog.pwabuilder.com/docs/pwabuilder-android-platform-documentation/"
-                    >
-                    </hover-tooltip>
-                  </label>
-                </div>
-              </div>
-
-              <div class="form-group">
-                <label>${localeStrings.text.android.titles.signing_key}</label>
-                <div class="form-check">
-                  <input
-                    class="form-check-input"
-                    type="radio"
-                    id="generateSigningKeyInput"
-                    value="new"
-                    name="signingMode"
-                    @change="${(ev: Event) =>
-                      this.androidSigningModeChanged((ev.target as any).value)}"
-                    .defaultChecked="${true}"
-                  />
-                  <label class="form-check-label" for="generateSigningKeyInput">
-                    Create new
-                    <i
-                      class="fas fa-info-circle"
-                      title="PWABuilder will generate a new signing key for you and sign your APK with it. Your download will contain the new signing key and passwords."
-                      aria-label="PWABuilder will generate a new signing key for you and sign your APK with it. Your download will contain the new signing key and passwords."
-                      role="definition"
-                    ></i>
-                    <hover-tooltip
-                      text="PWABuilder will generate a new signing key for you and sign your APK with it. Your download will contain the new signing key and passwords."
-                      link="https://blog.pwabuilder.com/docs/pwabuilder-android-platform-documentation/"
-                    >
-                    </hover-tooltip>
-                  </label>
-                </div>
-                <div class="form-check">
-                  <input
-                    class="form-check-input"
-                    type="radio"
-                    id="unsignedInput"
-                    value="none"
-                    name="signingMode"
-                    @change="${(ev: Event) =>
-                      this.androidSigningModeChanged((ev.target as any).value)}"
-                  />
-                  <label class="form-check-label" for="unsignedInput">
-                    None
-                    <i
-                      class="fas fa-info-circle"
-                      title="PWABuilder will generate an unsigned APK. Google Play Store will sign your package. This is Google's recommended approach."
-                      aria-label="PWABuilder will generate an unsigned APK. Google Play Store will sign your package. This is Google's recommended approach."
-                      role="definition"
-                    ></i>
-
-                    <hover-tooltip
-                      text="PWABuilder will generate an unsigned APK. Google Play Store will sign your package. This is Google's recommended approach."
-                      link="https://blog.pwabuilder.com/docs/pwabuilder-android-platform-documentation/"
-                    >
-                    </hover-tooltip>
-                  </label>
-                </div>
-                <div class="form-check">
-                  <input
-                    class="form-check-input"
-                    type="radio"
-                    id="useMySigningInput"
-                    value="mine"
-                    name="signingMode"
-                    @change="${(ev: Event) =>
-                      this.androidSigningModeChanged((ev.target as any).value)}"
-                  />
-                  <label class="form-check-label" for="useMySigningInput">
-                    Use mine
-                    <i
-                      class="fas fa-info-circle"
-                      title="Upload your existing signing key. Use this option if you already have a signing key and you want to publish a new version of an existing app in Google Play."
-                      aria-label="Upload your existing signing key. Use this option if you already have a signing key and you want to publish a new version of an existing app in Google Play."
-                      role="definition"
-                    ></i>
-
-                    <hover-tooltip
-                      text="Upload your existing signing key. Use this option if you already have a signing key and you want to publish a new version of an existing app in Google Play."
-                      link="https://blog.pwabuilder.com/docs/pwabuilder-android-platform-documentation/"
-                    >
-                    </hover-tooltip>
-                  </label>
-                </div>
-              </div>
-
-              ${this.signingMode === 'mine' || this.signingMode === 'new'
-                ? html`
-                    <div style="margin-left: 15px;">
-                      ${this.signingMode === 'mine'
-                        ? html`
-                            <div class="form-group">
-                              <label for="signingKeyInput">Key file</label>
-                              <input
-                                type="file"
-                                class="form-control"
-                                id="signingKeyInput"
-                                @change="${(ev: Event) =>
-                                  this.androidSigningKeyUploaded(ev.target)}"
-                                accept=".keystore"
-                                required
-                                style="border: none;"
-                                value="${ifDefined(this.file)}"
-                              />
-                            </div>
-                          `
-                        : null}
-
-                      <div class="form-group">
-                        <label for="signingKeyAliasInput">Key alias</label>
-                        <input
-                          type="text"
-                          class="form-control"
-                          id="signingKeyAliasInput"
-                          placeholder="my-key-alias"
-                          required
-                          name="alias"
-                          value="${this.alias}"
-                        />
-                      </div>
-
-                      ${this.signingMode === 'new'
-                        ? html`
-                            <div class="form-group">
-                              <label for="signingKeyFullNameInput"
-                                >Key full name</label
-                              >
-                              <input
-                                type="text"
-                                class="form-control"
-                                id="signingKeyFullNameInput"
-                                required
-                                placeholder="John Doe"
-                                name="fullName"
-                                value="${this.signingKeyFullName}"
-                              />
-                            </div>
-
-                            <div class="form-group">
-                              <label for="signingKeyOrgInput"
-                                >Key organization</label
-                              >
-                              <input
-                                type="text"
-                                class="form-control"
-                                id="signingKeyOrgInput"
-                                required
-                                placeholder="My Company"
-                                name="organization"
-                                value="${this.organization}"
-                              />
-                            </div>
-
-                            <div class="form-group">
-                              <label for="signingKeyOrgUnitInput"
-                                >Key organizational unit</label
-                              >
-                              <input
-                                type="text"
-                                class="form-control"
-                                id="signingKeyOrgUnitInput"
-                                required
-                                placeholder="Engineering Department"
-                                name="organizationalUnit"
-                                value="${this.organizationalUnit}"
-                              />
-                            </div>
-
-                            <div class="form-group">
-                              <label for="signingKeyCountryCodeInput">
-                                Key country code
-                                <i
-                                  class="fas fa-info-circle"
-                                  title="The 2 letter country code to list on the signing key"
-                                  aria-label="The 2 letter country code to list on the signing key"
-                                  role="definition"
-                                ></i>
-
-                                <hover-tooltip
-                                  text="The 2 letter country code to list on the signing key"
-                                  link="https://blog.pwabuilder.com/docs/pwabuilder-android-platform-documentation/"
-                                >
-                                </hover-tooltip>
-                              </label>
-                              <input
-                                type="text"
-                                class="form-control"
-                                id="signingKeyCountryCodeInput"
-                                required
-                                placeholder="US"
-                                name="countryCode"
-                                value="${this.countryCode}"
-                              />
-                            </div>
-                          `
-                        : null}
-
-                      <div class="form-group">
-                        <label for="signingKeyPasswordInput">
-                          Key password
-                          <i
-                            class="fas fa-info-circle"
-                            title="The password for the signing key. Type a new password or leave empty to use a generated password."
-                            aria-label="The password for the signing key. Type a new password or leave empty to use a generated password."
-                            role="definition"
-                          ></i>
-
-                          <hover-tooltip
-                            text="The 2 letter country code to list on the signing key"
-                            link="The password for the signing key. Type a new password or leave empty to use a generated password."
-                          >
-                          </hover-tooltip>
-                        </label>
-                        <input
-                          type="password"
-                          class="form-control"
-                          id="signingKeyPasswordInput"
-                          name="keyPassword"
-                          placeholder="Password to your signing key"
-                          minlength="6"
-                          value="${this.keyPassword}"
-                        />
-                      </div>
-
-                      <div class="form-group">
-                        <label for="signingKeyStorePasswordInput">
-                          Key store password
-                          <i
-                            class="fas fa-info-circle"
-                            title="The password for the key store. Type a new password or leave empty to use a generated password."
-                            aria-label="The password for the key store. Type a new password or leave empty to use a generated password."
-                            role="definition"
-                          ></i>
-
-                          <hover-tooltip
-                            text="The 2 letter country code to list on the signing key"
-                            link="The password for the key store. Type a new password or leave empty to use a generated password."
-                          >
-                          </hover-tooltip>
-                        </label>
-                        <input
-                          type="password"
-                          class="form-control"
-                          id="signingKeyStorePasswordInput"
-                          name="storePassword"
-                          placeholder="Password to your key store"
-                          minlength="6"
-                          value="${this.storePassword}"
-                        />
-                      </div>
-                    </div>
-                  `
-                : null}
-            </fast-accordion-item>
-          </fast-accordion>
-        </div>
-
-        <div id="form-details-block">
-          <p>${localeStrings.text.android.description.form_details}</p>
-        </div>
-
-        <div id="form-options-actions" class="modal-actions">
-          <loading-button .loading="${this.generating}">
-            <input id="generate-submit" type="submit" value="Generate" />
-          </loading-button>
-        </div>
-      </form>
-    `;
-  }
-}
+import { css, html } from 'lit';
+import { customElement, property, state } from 'lit/decorators.js';
+import { ifDefined } from 'lit/directives/if-defined.js';
+import '../components/loading-button';
+import '../components/hover-tooltip';
+import { fetchOrCreateManifest } from '../services/manifest';
+import { createAndroidPackageOptionsFromManifest, emptyAndroidPackageOptions } from '../services/publish/android-publish';
+import { AndroidApkOptions } from '../utils/android-validation';
+import { Manifest } from '../utils/interfaces';
+import { localeStrings } from '../../locales';
+import { AppPackageFormBase } from './app-package-form-base';
+
+@customElement('android-form')
+export class AndroidForm extends AppPackageFormBase {
+  @property({ type: Boolean }) generating = false;
+
+  @state() showAdvanced = false;
+
+  // manifest form props
+  @state() signingKeyFullName = 'John Doe';
+  @state() organization = 'My Company';
+  @state() organizationalUnit = 'Engineering';
+  @state() countryCode = 'US';
+  @state() keyPassword = '';
+  @state() storePassword = '';
+  @state() alias = 'my-key-alias';
+  @state() file: string | undefined = undefined;
+  @state() signingMode = 'new';
+  @state() defaultOptions: AndroidApkOptions = emptyAndroidPackageOptions();
+
+  form: HTMLFormElement | undefined;
+  currentManifest: Manifest | undefined;
+  maxKeyFileSizeInBytes = 2097152;
+
+  static get styles() {
+    const localStyles = css`
+    `;
+    return [
+      super.styles,
+      localStyles
+    ];
+  }
+
+  constructor() {
+    super();
+  }
+
+  async firstUpdated() {
+    const form = this.shadowRoot?.querySelector(
+      '#android-options-form'
+    ) as HTMLFormElement;
+
+    if (form) {
+      this.form = form;
+    }
+
+    const manifestContext = await fetchOrCreateManifest();
+    this.currentManifest = manifestContext.manifest;
+
+    this.defaultOptions = await createAndroidPackageOptionsFromManifest(manifestContext.manifest);
+  }
+
+  initGenerate(ev: InputEvent) {
+    ev.preventDefault();
+
+    this.dispatchEvent(
+      new CustomEvent('init-android-gen', {
+        detail: {
+          form: this.form,
+          signingFile: this.file,
+        },
+        composed: true,
+        bubbles: true,
+      })
+    );
+  }
+
+  validatePackageId() {
+    const packageIdInput = this.form?.packageId;
+
+    if (packageIdInput?.value?.indexOf('if') !== -1) {
+      packageIdInput?.setCustomValidity("Package ID cannot include 'if'");
+    } else {
+      packageIdInput?.setCustomValidity('');
+    }
+    packageIdInput?.reportValidity();
+  }
+
+  toggleSettings(settingsToggleValue: 'basic' | 'advanced') {
+    if (settingsToggleValue === 'advanced') {
+      this.showAdvanced = true;
+    } else if (settingsToggleValue === 'basic') {
+      this.showAdvanced = false;
+    } else {
+      this.showAdvanced = false;
+    }
+  }
+
+  opened(targetEl: EventTarget | null) {
+    if (targetEl) {
+      const flipperButton = (targetEl as Element).classList.contains(
+        'flipper-button'
+      )
+        ? (targetEl as Element)
+        : (targetEl as Element).querySelector('.flipper-button');
+
+      if (flipperButton) {
+        if (flipperButton.classList.contains('opened')) {
+          flipperButton.animate(
+            [
+              {
+                transform: 'rotate(0deg)',
+              },
+            ],
+            {
+              duration: 200,
+              fill: 'forwards',
+            }
+          );
+
+          flipperButton.classList.remove('opened');
+        } else {
+          flipperButton.classList.add('opened');
+
+          flipperButton.animate(
+            [
+              {
+                transform: 'rotate(0deg)',
+              },
+              {
+                transform: 'rotate(90deg)',
+              },
+            ],
+            {
+              duration: 200,
+              fill: 'forwards',
+            }
+          );
+        }
+      }
+    }
+  }
+
+  /**
+   * Called when the user changes the signing mode.
+   */
+  androidSigningModeChanged(mode: 'mine' | 'new' | 'none') {
+    if (!this.form) {
+      return;
+    }
+
+    this.signingMode = mode;
+
+    // If the user chose "mine", clear out existing values.
+    if (mode === 'mine' || mode === 'none') {
+      this.alias = '';
+      this.signingKeyFullName = '';
+      this.organization = '';
+      this.organizationalUnit = '';
+      this.countryCode = '';
+      this.keyPassword = '';
+      this.storePassword = '';
+    } else if (mode === 'new') {
+      this.alias = 'my-key-alias';
+      this.signingKeyFullName = `${
+        this.currentManifest?.short_name || this.currentManifest?.name || 'App'
+      } Admin`;
+      this.organization = this.currentManifest?.name || 'PWABuilder';
+      this.organizationalUnit = 'Engineering';
+      this.countryCode = 'US';
+      this.keyPassword = '';
+      this.storePassword = '';
+      this.file = undefined;
+    }
+  }
+
+  androidSigningKeyUploaded(event: any) {
+    if (!this.form) {
+      return;
+    }
+
+    const filePicker = event as HTMLInputElement;
+
+    if (filePicker && filePicker.files && filePicker.files.length > 0) {
+      const keyFile = filePicker.files[0];
+      // Make sure it's a reasonable size.
+      if (keyFile && keyFile.size > this.maxKeyFileSizeInBytes) {
+        console.error('Keystore file is too large.', {
+          maxSize: this.maxKeyFileSizeInBytes,
+          fileSize: keyFile.size,
+        });
+        this.signingMode = 'none';
+      }
+      // Read it in as a Uint8Array and store it in our signing object.
+      const fileReader = new FileReader();
+      fileReader.onload = () => {
+        this.file = fileReader.result as string;
+        return;
+      };
+      fileReader.onerror = progressEvent => {
+        console.error(
+          'Unable to read keystore file',
+          fileReader.error,
+          progressEvent
+        );
+        this.file = undefined;
+        if (this.form) {
+          this.signingMode = 'none';
+        }
+      };
+      fileReader.readAsDataURL(keyFile as Blob);
+    }
+  }
+
+  render() {
+    return html`
+      <form
+        id="android-options-form"
+        slot="modal-form"
+        style="width: 100%"
+        @submit="${(ev: InputEvent) => this.initGenerate(ev)}"
+        title=""
+      >
+        <div id="form-layout">
+          <div class="basic-settings">
+            <div class="form-group">
+              <label for="packageIdInput">
+                Package ID
+                <i
+                  class="fas fa-info-circle"
+                  title="The unique identifier of your app. It should contain only letters, numbers, and periods. Example: com.companyname.appname"
+                  aria-label="The unique identifier of your app. It should contain only letters, numbers, and periods. Example: com.companyname.appname"
+                  role="definition"
+                ></i>
+
+                <hover-tooltip
+                  text="The unique identifier of your app. It should contain only letters, numbers, and periods. Example: com.companyname.appname"
+                  link="https://blog.pwabuilder.com/docs/pwabuilder-android-platform-documentation/"
+                >
+                </hover-tooltip>
+              </label>
+              <input
+                id="packageIdInput"
+                class="form-control"
+                placeholder="com.contoso.app"
+                value="${this.defaultOptions.packageId || 'com.contoso.app'}"
+                type="text"
+                required
+                pattern="[a-zA-Z0-9._]*$"
+                name="packageId"
+                @change="${this.validatePackageId}"
+              />
+            </div>
+
+            <div class="form-group">
+              <label for="appNameInput">App name</label>
+              <input
+                type="text"
+                class="form-control"
+                id="appNameInput"
+                placeholder="My Awesome PWA"
+                value="${this.defaultOptions.name || 'My Awesome PWA'}"
+                required
+                name="appName"
+              />
+            </div>
+
+            <div class="form-group">
+              <label for="appLauncherNameInput">
+                Launcher name
+                <i
+                  class="fas fa-info-circle"
+                  title="The app name used on the Android launch screen. Typically, this is the short name of the app."
+                  aria-label="The app name used on the Android launch screen. Typically, this is the short name of the app."
+                  role="definition"
+                ></i>
+
+                <hover-tooltip
+                  text="The app name used on the Android launch screen. Typically, this is the short name of the app."
+                  link="https://blog.pwabuilder.com/docs/pwabuilder-android-platform-documentation/"
+                >
+                </hover-tooltip>
+              </label>
+              <input
+                type="text"
+                class="form-control"
+                id="appLauncherNameInput"
+                placeholder="Awesome PWA"
+                value="${this.defaultOptions.launcherName || 'Awesome PWA'}"
+                required
+                name="launcherName"
+              />
+            </div>
+          </div>
+
+          <!-- right half of the options dialog -->
+          <fast-accordion>
+            <fast-accordion-item
+              @click="${(ev: Event) => this.opened(ev.target)}"
+            >
+              <div id="all-settings-header" slot="heading">
+                <span>All Settings</span>
+
+                <fast-button class="flipper-button" mode="stealth">
+                  <ion-icon name="caret-forward-outline"></ion-icon>
+                </fast-button>
+              </div>
+
+              <div class="adv-settings">
+                <div>
+                  <div class="">
+                    <div class="form-group">
+                      <label for="appVersionInput">
+                        App version
+                        <i
+                          class="fas fa-info-circle"
+                          title="The version of your app displayed to users. This is a string, typically in the form of '1.0.0.0'. Maps to android:versionName."
+                          aria-label
+                          role="definition"
+                        ></i>
+
+                        <hover-tooltip
+                          text="The version of your app displayed to users. This is a string, typically in the form of '1.0.0.0'. Maps to android:versionName."
+                          link="https://blog.pwabuilder.com/docs/pwabuilder-android-platform-documentation/"
+                        >
+                        </hover-tooltip>
+                      </label>
+                      <input
+                        type="text"
+                        class="form-control"
+                        id="appVersionInput"
+                        placeholder="1.0.0.0"
+                        value="${this.defaultOptions.appVersion || '1.0.0.0'}"
+                        required
+                        name="appVersion"
+                      />
+                    </div>
+                  </div>
+                </div>
+              </div>
+
+              <div>
+                <div class="">
+                  <div class="form-group">
+                    <label for="appVersionCodeInput">
+                      <a
+                        href="https://developer.android.com/studio/publish/versioning#appversioning"
+                        target="_blank"
+                        rel="noopener"
+                        tabindex="-1"
+                        >App version code</a
+                      >
+                      <i
+                        class="fas fa-info-circle"
+                        title="A positive integer used as an internal version number. This is not shown to users. Android uses this value to protect against downgrades. Maps to android:versionCode."
+                        aria-label="A positive integer used as an internal version number. This is not shown to users. Android uses this value to protect against downgrades. Maps to android:versionCode."
+                        role="definition"
+                        style="margin-left: 5px;"
+                      ></i>
+
+                      <hover-tooltip
+                        text="A positive integer used as an internal version number. This is not shown to users. Android uses this value to protect against downgrades. Maps to android:versionCode."
+                        link="https://blog.pwabuilder.com/docs/pwabuilder-android-platform-documentation/"
+                      >
+                      </hover-tooltip>
+                    </label>
+                    <input
+                      type="number"
+                      min="1"
+                      max="2100000000"
+                      class="form-control"
+                      id="appVersionCodeInput"
+                      name="appVersionCode"
+                      placeholder="1"
+                      required
+                      value="${this.defaultOptions.appVersionCode || 1}"
+                    />
+                  </div>
+                </div>
+              </div>
+
+              <div>
+                <div class="">
+                  <div class="form-group">
+                    <label for="hostInput">Host</label>
+                    <input
+                      type="url"
+                      class="form-control"
+                      id="hostInput"
+                      placeholder="https://mysite.com"
+                      required
+                      name="host"
+                      value="${this.defaultOptions.host || 'https://mysite.com'}"
+                    />
+                  </div>
+                </div>
+              </div>
+
+              <div class="form-group">
+                <label for="startUrlInput">
+                  Start URL
+                  <i
+                    class="fas fa-info-circle"
+                    title="The start path for the TWA. Must be relative to the Host URL. You can specify '/' if you don't have a start URL different from Host."
+                    aria-label="The start path for the TWA. Must be relative to the Host URL."
+                    role="definition"
+                  ></i>
+
+                  <hover-tooltip
+                    text="The start path for the TWA. Must be relative to the Host URL. You can specify '/' if you don't have a start URL different from Host."
+                    link="https://blog.pwabuilder.com/docs/pwabuilder-android-platform-documentation/"
+                  >
+                  </hover-tooltip>
+                </label>
+                <!-- has to be a text type as / is not a valid URL in the input in the spec -->
+                <input
+                  type="text"
+                  class="form-control"
+                  id="startUrlInput"
+                  placeholder="/index.html"
+                  required
+                  name="startUrl"
+                  value="${this.defaultOptions.startUrl || '/'}"
+                />
+              </div>
+
+              <div class="form-group">
+                <label for="themeColorInput">
+                  Status bar color
+                  <i
+                    class="fas fa-info-circle"
+                    title="Also known as the theme color, this is the color of the Android status bar in your app. Note: the status bar will be hidden if Display Mode is set to fullscreen."
+                    aria-label="Also known as the theme color, this is the color of the Android status bar in your app. Note: the status bar will be hidden if Display Mode is set to fullscreen."
+                    role="definition"
+                  ></i>
+
+                  <hover-tooltip
+                    text="Also known as the theme color, this is the color of the Android status bar in your app. Note: the status bar will be hidden if Display Mode is set to fullscreen."
+                    link="https://blog.pwabuilder.com/docs/pwabuilder-android-platform-documentation/"
+                  >
+                  </hover-tooltip>
+                </label>
+                <input
+                  type="color"
+                  class="form-control"
+                  id="themeColorInput"
+                  name="themeColor"
+                  value="${this.defaultOptions.themeColor || 'black'}"
+                />
+              </div>
+
+              <div class="form-group">
+                <label for="bgColorInput">
+                  Splash color
+                  <i
+                    class="fas fa-info-circle"
+                    title="Also known as background color, this is the color of the splash screen for your app."
+                    aria-label="Also known as background color, this is the color of the splash screen for your app."
+                    role="definition"
+                  ></i>
+
+                  <hover-tooltip
+                    text="Also known as background color, this is the color of the splash screen for your app."
+                    link="https://blog.pwabuilder.com/docs/pwabuilder-android-platform-documentation/"
+                  >
+                  </hover-tooltip>
+                </label>
+                <input
+                  type="color"
+                  class="form-control"
+                  id="bgColorInput"
+                  name="backgroundColor"
+                  value="${this.defaultOptions.backgroundColor || 'black'}"
+                />
+              </div>
+
+              <div class="form-group">
+                <label for="navigationColorInput">
+                  Nav color
+                  <i
+                    class="fas fa-info-circle"
+                    title="The color of the Android navigation bar in your app. Note: the navigation bar will be hidden if Display Mode is set to fullscreen."
+                    aria-label="The color of the Android navigation bar in your app. Note: the navigation bar will be hidden if Display Mode is set to fullscreen."
+                    role="definition"
+                  ></i>
+
+                  <hover-tooltip
+                    text="The color of the Android navigation bar in your app. Note: the navigation bar will be hidden if Display Mode is set to fullscreen."
+                    link="https://blog.pwabuilder.com/docs/pwabuilder-android-platform-documentation/"
+                  >
+                  </hover-tooltip>
+                </label>
+                <input
+                  type="color"
+                  class="form-control"
+                  id="navigationColorInput"
+                  name="navigationColor"
+                  value="${this.defaultOptions.navigationColor || 'black'}"
+                />
+              </div>
+
+              <div class="form-group">
+                <label for="navigationColorDarkInput">
+                  Nav dark color
+                  <i
+                    class="fas fa-info-circle"
+                    title="The color of the Android navigation bar in your app when Android is in dark mode."
+                    aria-label="The color of the Android navigation bar in your app when Android is in dark mode."
+                    role="definition"
+                  ></i>
+
+                  <hover-tooltip
+                    text="The color of the Android navigation bar in your app when Android is in dark mode."
+                    link="https://blog.pwabuilder.com/docs/pwabuilder-android-platform-documentation/"
+                  >
+                  </hover-tooltip>
+                </label>
+                <input
+                  type="color"
+                  class="form-control"
+                  id="navigationColorDarkInput"
+                  name="navigationColorDark"
+                  value="${this.defaultOptions.navigationColorDark || 'black'}"
+                />
+              </div>
+
+              <div class="form-group">
+                <label for="navigationDividerColorInput">
+                  Nav divider color
+                  <i
+                    class="fas fa-info-circle"
+                    title="The color of the Android navigation bar divider in your app."
+                    aria-label="The color of the Android navigation bar divider in your app."
+                    role="definition"
+                  ></i>
+
+                  <hover-tooltip
+                    text="The color of the Android navigation bar divider in your app."
+                    link="https://blog.pwabuilder.com/docs/pwabuilder-android-platform-documentation/"
+                  >
+                  </hover-tooltip>
+                </label>
+                <input
+                  type="color"
+                  class="form-control"
+                  id="navigationDividerColorInput"
+                  name="navigationDividerColor"
+                  value="${this.defaultOptions.navigationDividerColor || 'black'}"
+                />
+              </div>
+
+              <div class="form-group">
+                <label for="navigationDividerColorDarkInput">
+                  Nav divider dark color
+                  <i
+                    class="fas fa-info-circle"
+                    title="The color of the Android navigation navigation bar divider in your app when Android is in dark mode."
+                    aria-label="The color of the Android navigation bar divider in your app when Android is in dark mode."
+                    role="definition"
+                  ></i>
+
+                  <hover-tooltip
+                    text="The color of the Android navigation navigation bar divider in your app when Android is in dark mode."
+                    link="https://blog.pwabuilder.com/docs/pwabuilder-android-platform-documentation/"
+                  >
+                  </hover-tooltip>
+                </label>
+                <input
+                  type="color"
+                  class="form-control"
+                  id="navigationDividerColorDarkInput"
+                  name="navigationDividerColorDark"
+                  value="${this.defaultOptions.navigationDividerColorDark || 'black'}"
+                />
+              </div>
+
+              <div class="form-group">
+                <label for="iconUrlInput">Icon URL</label>
+                <input
+                  type="url"
+                  class="form-control"
+                  id="iconUrlInput"
+                  placeholder="https://myawesomepwa.com/512x512.png"
+                  name="iconUrl"
+                  value="${this.defaultOptions.iconUrl || ''}"
+                />
+              </div>
+
+              <div class="form-group">
+                <label for="maskIconUrlInput">
+                  <a
+                    href="https://web.dev/maskable-icon"
+                    title="Read more about maskable icons"
+                    target="_blank"
+                    rel="noopener"
+                    aria-label="Read more about maskable icons"
+                    tabindex="-1"
+                  >
+                    Maskable icon URL
+                  </a>
+                  <i
+                    class="fas fa-info-circle"
+                    title="Optional. The URL to an icon with a minimum safe zone of trimmable padding, enabling rounded icons on certain Android platforms."
+                    aria-label="Optional. The URL to an icon with a minimum safe zone of trimmable padding, enabling rounded icons on certain Android platforms."
+                    role="definition"
+                  ></i>
+
+                  <hover-tooltip
+                    text="Optional. The URL to an icon with a minimum safe zone of trimmable padding, enabling rounded icons on certain Android platforms."
+                    link="https://blog.pwabuilder.com/docs/pwabuilder-android-platform-documentation/"
+                  >
+                  </hover-tooltip>
+                </label>
+                <input
+                  type="url"
+                  class="form-control"
+                  id="maskIconUrlInput"
+                  placeholder="https://myawesomepwa.com/512x512-maskable.png"
+                  name="maskableIconUrl"
+                  .value="${this.defaultOptions.maskableIconUrl || ''}"
+                />
+              </div>
+
+              <div class="form-group">
+                <label for="monochromeIconUrlInput">
+                  <a
+                    href="https://w3c.github.io/manifest/#monochrome-icons-and-solid-fills"
+                    target="_blank"
+                    rel="noopener"
+                    tabindex="-1"
+                    >Monochrome icon URL</a
+                  >
+                  <i
+                    class="fas fa-info-circle"
+                    title="Optional. The URL to an icon containing only white and black colors, enabling Android to fill the icon with user-specified color or gradient depending on theme, color mode, or contrast settings."
+                    aria-label="Optional. The URL to an icon containing only white and black colors, enabling Android to fill the icon with user-specified color or gradient depending on theme, color mode, or contrast settings."
+                    role="definition"
+                  ></i>
+
+                  <hover-tooltip
+                    text="Optional. The URL to an icon containing only white and black colors, enabling Android to fill the icon with user-specified color or gradient depending on theme, color mode, or contrast settings."
+                    link="https://blog.pwabuilder.com/docs/pwabuilder-android-platform-documentation/"
+                  >
+                  </hover-tooltip>
+                </label>
+                <input
+                  type="url"
+                  class="form-control"
+                  id="monochromeIconUrlInput"
+                  placeholder="https://myawesomepwa.com/512x512-monochrome.png"
+                  name="monochromeIconUrl"
+                  .value="${this.defaultOptions.monochromeIconUrl || ''}"
+                />
+              </div>
+
+              <div class="form-group">
+                <label for="webManifestUrlInput"> Manifest URL </label>
+                <input
+                  type="url"
+                  class="form-control"
+                  id="webManifestUrlInput"
+                  placeholder="https://myawesomepwa.com/manifest.json"
+                  name="webManifestUrl"
+                  .value="${this.defaultOptions.webManifestUrl || ''}"
+                />
+              </div>
+
+              <div class="form-group">
+                <label for="splashFadeoutInput"
+                  >Splash screen fade out duration (ms)</label
+                >
+                <input
+                  type="number"
+                  class="form-control"
+                  id="splashFadeoutInput"
+                  placeholder="300"
+                  name="splashScreenFadeOutDuration"
+                  value="${this.defaultOptions.splashScreenFadeOutDuration || '300'}"
+                />
+              </div>
+
+              <div class="form-group">
+                <label>${localeStrings.text.android.titles.fallback}</label>
+                <div class="form-check">
+                  <input
+                    .defaultChecked="${true}"
+                    value="customtabs"
+                    class="form-check-input"
+                    type="radio"
+                    name="fallbackType"
+                    id="fallbackCustomTabsInput"
+                    name="fallbackType"
+                  />
+                  <label class="form-check-label" for="fallbackCustomTabsInput">
+                    Custom Tabs
+                    <i
+                      class="fas fa-info-circle"
+                      title="Use Chrome Custom Tabs as a fallback for your PWA when the full trusted web activity (TWA) experience is unavailable."
+                      aria-label="When trusted web activity (TWA) is unavailable, use Chrome Custom Tabs as a fallback for your PWA."
+                      role="definition"
+                    ></i>
+
+                    <hover-tooltip
+                      text="Use Chrome Custom Tabs as a fallback for your PWA when the full trusted web activity (TWA) experience is unavailable."
+                      link="https://blog.pwabuilder.com/docs/pwabuilder-android-platform-documentation/"
+                    >
+                    </hover-tooltip>
+                  </label>
+                </div>
+                <div class="form-check">
+                  <input
+                    .defaultChecked="${false}"
+                    value="webview"
+                    class="form-check-input"
+                    type="radio"
+                    name="fallbackType"
+                    id="fallbackWebViewInput"
+                    value="webview"
+                    name="fallbackType"
+                  />
+                  <label class="form-check-label" for="fallbackWebViewInput">
+                    Web View
+                    <i
+                      class="fas fa-info-circle"
+                      title="Use a web view as the fallback for your PWA when the full trusted web activity (TWA) experience is unavailable."
+                      aria-label="When trusted web activity (TWA) is unavailable, use a web view as the fallback for your PWA."
+                      role="definition"
+                    ></i>
+
+                    <hover-tooltip
+                      text="Use a web view as the fallback for your PWA when the full trusted web activity (TWA) experience is unavailable."
+                      link="https://blog.pwabuilder.com/docs/pwabuilder-android-platform-documentation/"
+                    >
+                    </hover-tooltip>
+                  </label>
+                </div>
+              </div>
+
+              <div class="form-group">
+                <label>${localeStrings.text.android.titles.display_mode}</label>
+                <div class="form-check">
+                  <input
+                    class="form-check-input"
+                    type="radio"
+                    name="displayMode"
+                    id="standaloneDisplayModeInput"
+                    .defaultChecked="${this.defaultOptions.display === 'standalone'}"
+                    value="standalone"
+                    name="display"
+                  />
+                  <label
+                    class="form-check-label"
+                    for="standaloneDisplayModeInput"
+                  >
+                    Standalone
+                    <i
+                      class="fas fa-info-circle"
+                      title="Your PWA will use the whole screen but keep the Android status bar and navigation bar."
+                      aria-label="Your PWA will use the whole screen but keep the Android status bar and navigation bar."
+                      role="definition"
+                    ></i>
+
+                    <hover-tooltip
+                      text="Your PWA will use the whole screen but keep the Android status bar and navigation bar."
+                      link="https://blog.pwabuilder.com/docs/pwabuilder-android-platform-documentation/"
+                    >
+                    </hover-tooltip>
+                  </label>
+                </div>
+                <div class="form-check">
+                  <input
+                    class="form-check-input"
+                    type="radio"
+                    name="displayMode"
+                    id="fullscreenDisplayModeInput"
+                    .defaultChecked="${this.defaultOptions.display === 'fullscreen'}"
+                    value="fullscreen"
+                    name="display"
+                  />
+                  <label
+                    class="form-check-label"
+                    for="fullscreenDisplayModeInput"
+                  >
+                    Fullscreen
+                    <i
+                      class="fas fa-info-circle"
+                      title="Your PWA will use the whole screen and remove the Android status bar and navigation bar. Suitable for immersive experiences such as games or media apps."
+                      aria-label="Your PWA will use the whole screen and remove the Android status bar and navigation bar. Suitable for immersive experiences such as games or media apps."
+                      role="definition"
+                    ></i>
+
+                    <hover-tooltip
+                      text="Your PWA will use the whole screen and remove the Android status bar and navigation bar. Suitable for immersive experiences such as games or media apps."
+                      link="https://blog.pwabuilder.com/docs/pwabuilder-android-platform-documentation/"
+                    >
+                    </hover-tooltip>
+                  </label>
+                </div>
+              </div>
+
+              <div class="form-group">
+                <label>${localeStrings.text.android.titles.notification}</label>
+                <div class="form-check">
+                  <input
+                    .defaultChecked="${true}"
+                    class="form-check-input"
+                    type="checkbox"
+                    id="enableNotificationsInput"
+                    name="enableNotifications"
+                  />
+                  <label
+                    class="form-check-label"
+                    for="enableNotificationsInput"
+                  >
+                    Enable
+                    <i
+                      class="fas fa-info-circle"
+                      title="Whether to enable Push Notification Delegation. If enabled, your PWA can send push notifications without browser permission prompts."
+                      aria-label="Whether to enable Push Notification Delegation. If enabled, your PWA can send push notifications without browser permission prompts."
+                      role="definition"
+                    ></i>
+
+                    <hover-tooltip
+                      text="Whether to enable Push Notification Delegation. If enabled, your PWA can send push notifications without browser permission prompts."
+                      link="https://blog.pwabuilder.com/docs/pwabuilder-android-platform-documentation/"
+                    >
+                    </hover-tooltip>
+                  </label>
+                </div>
+              </div>
+
+              <div class="form-group">
+                <label
+                  >${localeStrings.text.android.titles
+                    .location_delegation}</label
+                >
+                <div class="form-check">
+                  <input
+                    .defaultChecked="${true}"
+                    class="form-check-input"
+                    type="checkbox"
+                    id="enableLocationInput"
+                    name="locationDelegation"
+                  />
+                  <label class="form-check-label" for="enableLocationInput">
+                    Enable
+                    <i
+                      class="fas fa-info-circle"
+                      title="Whether to enable Location Delegation. If enabled, your PWA can acess navigator.geolocation without browser permission prompts."
+                      aria-label="Whether to enable Location Delegation. If enabled, your PWA can acess navigator.geolocation without browser permission prompts."
+                      role="definition"
+                    ></i>
+
+                    <hover-tooltip
+                      text="Whether to enable Location Delegation. If enabled, your PWA can acess navigator.geolocation without browser permission prompts."
+                      link="https://blog.pwabuilder.com/docs/pwabuilder-android-platform-documentation/"
+                    >
+                    </hover-tooltip>
+                  </label>
+                </div>
+              </div>
+
+              <div class="form-group">
+                <label
+                  >${localeStrings.text.android.titles
+                    .google_play_billing}</label
+                >
+                <div class="form-check">
+                  <input
+                    .defaultChecked="${false}"
+                    class="form-check-input"
+                    type="checkbox"
+                    id="enablePlayBillingInput"
+                    name="playBilling"
+                  />
+                  <label class="form-check-label" for="enablePlayBillingInput">
+                    Enable
+                    <i
+                      class="fas fa-info-circle"
+                      title="Whether to enable in-app purchases through Google Play Billing and the Digital Goods API."
+                      aria-label="Whether to enable in-app purchases through Google Play Billing and the Digital Goods API."
+                      role="definition"
+                    ></i>
+
+                    <hover-tooltip
+                      text="Whether to enable in-app purchases through Google Play Billing and the Digital Goods API."
+                      link="https://blog.pwabuilder.com/docs/pwabuilder-android-platform-documentation/"
+                    >
+                    </hover-tooltip>
+                  </label>
+                </div>
+              </div>
+
+              <div class="form-group">
+                <label
+                  >${localeStrings.text.android.titles.settings_shortcut}</label
+                >
+                <div class="form-check">
+                  <input
+                    .defaultChecked="${true}"
+                    class="form-check-input"
+                    type="checkbox"
+                    id="enableSettingsShortcutInput"
+                    name="enableSiteSettingsShortcut"
+                  />
+                  <label
+                    class="form-check-label"
+                    for="enableSettingsShortcutInput"
+                  >
+                    Enable
+                    <i
+                      class="fas fa-info-circle"
+                      title="If enabled, users can long-press on your app tile and a Settings menu item will appear, letting users manage space for your app."
+                      aria-label="If enabled, users can long-press on your app tile and a Settings menu item will appear, letting users manage space for your app."
+                      role="definition"
+                    ></i>
+
+                    <hover-tooltip
+                      text="If enabled, users can long-press on your app tile and a Settings menu item will appear, letting users manage space for your app."
+                      link="https://blog.pwabuilder.com/docs/pwabuilder-android-platform-documentation/"
+                    >
+                    </hover-tooltip>
+                  </label>
+                </div>
+              </div>
+
+              <div class="form-group">
+                <label
+                  >${localeStrings.text.android.titles.chromeos_only}</label
+                >
+                <div class="form-check">
+                  <input
+                    .defaultChecked="${false}"
+                    class="form-check-input"
+                    type="checkbox"
+                    id="chromeOSOnlyInput"
+                    name="isChromeOSOnly"
+                  />
+                  <label class="form-check-label" for="chromeOSOnlyInput">
+                    Enable
+                    <i
+                      class="fas fa-info-circle"
+                      title="If enabled, your Android package will only run on ChromeOS devices"
+                      aria-label="If enabled, your Android package will only run on ChromeOS devices"
+                      role="definition"
+                    ></i>
+
+                    <hover-tooltip
+                      text="If enabled, your Android package will only run on ChromeOS devices"
+                      link="https://blog.pwabuilder.com/docs/pwabuilder-android-platform-documentation/"
+                    >
+                    </hover-tooltip>
+                  </label>
+                </div>
+              </div>
+
+              <div class="form-group">
+                <label>${localeStrings.text.android.titles.source_code}</label>
+                <div class="form-check">
+                  <input
+                    .defaultChecked="${false}"
+                    class="form-check-input"
+                    type="checkbox"
+                    id="includeSourceCodeInput"
+                    name="includeSourceCode"
+                  />
+                  <label class="form-check-label" for="includeSourceCodeInput">
+                    Enable
+                    <i
+                      class="fas fa-info-circle"
+                      title="If enabled, your download will include the source code for your Android app."
+                      aria-label="If enabled, your download will include the source code for your Android app."
+                      role="definition"
+                    ></i>
+
+                    <hover-tooltip
+                      text="If enabled, your download will include the source code for your Android app."
+                      link="https://blog.pwabuilder.com/docs/pwabuilder-android-platform-documentation/"
+                    >
+                    </hover-tooltip>
+                  </label>
+                </div>
+              </div>
+
+              <div class="form-group">
+                <label>${localeStrings.text.android.titles.signing_key}</label>
+                <div class="form-check">
+                  <input
+                    class="form-check-input"
+                    type="radio"
+                    id="generateSigningKeyInput"
+                    value="new"
+                    name="signingMode"
+                    @change="${(ev: Event) =>
+                      this.androidSigningModeChanged((ev.target as any).value)}"
+                    .defaultChecked="${true}"
+                  />
+                  <label class="form-check-label" for="generateSigningKeyInput">
+                    Create new
+                    <i
+                      class="fas fa-info-circle"
+                      title="PWABuilder will generate a new signing key for you and sign your APK with it. Your download will contain the new signing key and passwords."
+                      aria-label="PWABuilder will generate a new signing key for you and sign your APK with it. Your download will contain the new signing key and passwords."
+                      role="definition"
+                    ></i>
+                    <hover-tooltip
+                      text="PWABuilder will generate a new signing key for you and sign your APK with it. Your download will contain the new signing key and passwords."
+                      link="https://blog.pwabuilder.com/docs/pwabuilder-android-platform-documentation/"
+                    >
+                    </hover-tooltip>
+                  </label>
+                </div>
+                <div class="form-check">
+                  <input
+                    class="form-check-input"
+                    type="radio"
+                    id="unsignedInput"
+                    value="none"
+                    name="signingMode"
+                    @change="${(ev: Event) =>
+                      this.androidSigningModeChanged((ev.target as any).value)}"
+                  />
+                  <label class="form-check-label" for="unsignedInput">
+                    None
+                    <i
+                      class="fas fa-info-circle"
+                      title="PWABuilder will generate an unsigned APK. Google Play Store will sign your package. This is Google's recommended approach."
+                      aria-label="PWABuilder will generate an unsigned APK. Google Play Store will sign your package. This is Google's recommended approach."
+                      role="definition"
+                    ></i>
+
+                    <hover-tooltip
+                      text="PWABuilder will generate an unsigned APK. Google Play Store will sign your package. This is Google's recommended approach."
+                      link="https://blog.pwabuilder.com/docs/pwabuilder-android-platform-documentation/"
+                    >
+                    </hover-tooltip>
+                  </label>
+                </div>
+                <div class="form-check">
+                  <input
+                    class="form-check-input"
+                    type="radio"
+                    id="useMySigningInput"
+                    value="mine"
+                    name="signingMode"
+                    @change="${(ev: Event) =>
+                      this.androidSigningModeChanged((ev.target as any).value)}"
+                  />
+                  <label class="form-check-label" for="useMySigningInput">
+                    Use mine
+                    <i
+                      class="fas fa-info-circle"
+                      title="Upload your existing signing key. Use this option if you already have a signing key and you want to publish a new version of an existing app in Google Play."
+                      aria-label="Upload your existing signing key. Use this option if you already have a signing key and you want to publish a new version of an existing app in Google Play."
+                      role="definition"
+                    ></i>
+
+                    <hover-tooltip
+                      text="Upload your existing signing key. Use this option if you already have a signing key and you want to publish a new version of an existing app in Google Play."
+                      link="https://blog.pwabuilder.com/docs/pwabuilder-android-platform-documentation/"
+                    >
+                    </hover-tooltip>
+                  </label>
+                </div>
+              </div>
+
+              ${this.signingMode === 'mine' || this.signingMode === 'new'
+                ? html`
+                    <div style="margin-left: 15px;">
+                      ${this.signingMode === 'mine'
+                        ? html`
+                            <div class="form-group">
+                              <label for="signingKeyInput">Key file</label>
+                              <input
+                                type="file"
+                                class="form-control"
+                                id="signingKeyInput"
+                                @change="${(ev: Event) =>
+                                  this.androidSigningKeyUploaded(ev.target)}"
+                                accept=".keystore"
+                                required
+                                style="border: none;"
+                                value="${ifDefined(this.file)}"
+                              />
+                            </div>
+                          `
+                        : null}
+
+                      <div class="form-group">
+                        <label for="signingKeyAliasInput">Key alias</label>
+                        <input
+                          type="text"
+                          class="form-control"
+                          id="signingKeyAliasInput"
+                          placeholder="my-key-alias"
+                          required
+                          name="alias"
+                          value="${this.alias}"
+                        />
+                      </div>
+
+                      ${this.signingMode === 'new'
+                        ? html`
+                            <div class="form-group">
+                              <label for="signingKeyFullNameInput"
+                                >Key full name</label
+                              >
+                              <input
+                                type="text"
+                                class="form-control"
+                                id="signingKeyFullNameInput"
+                                required
+                                placeholder="John Doe"
+                                name="fullName"
+                                value="${this.signingKeyFullName}"
+                              />
+                            </div>
+
+                            <div class="form-group">
+                              <label for="signingKeyOrgInput"
+                                >Key organization</label
+                              >
+                              <input
+                                type="text"
+                                class="form-control"
+                                id="signingKeyOrgInput"
+                                required
+                                placeholder="My Company"
+                                name="organization"
+                                value="${this.organization}"
+                              />
+                            </div>
+
+                            <div class="form-group">
+                              <label for="signingKeyOrgUnitInput"
+                                >Key organizational unit</label
+                              >
+                              <input
+                                type="text"
+                                class="form-control"
+                                id="signingKeyOrgUnitInput"
+                                required
+                                placeholder="Engineering Department"
+                                name="organizationalUnit"
+                                value="${this.organizationalUnit}"
+                              />
+                            </div>
+
+                            <div class="form-group">
+                              <label for="signingKeyCountryCodeInput">
+                                Key country code
+                                <i
+                                  class="fas fa-info-circle"
+                                  title="The 2 letter country code to list on the signing key"
+                                  aria-label="The 2 letter country code to list on the signing key"
+                                  role="definition"
+                                ></i>
+
+                                <hover-tooltip
+                                  text="The 2 letter country code to list on the signing key"
+                                  link="https://blog.pwabuilder.com/docs/pwabuilder-android-platform-documentation/"
+                                >
+                                </hover-tooltip>
+                              </label>
+                              <input
+                                type="text"
+                                class="form-control"
+                                id="signingKeyCountryCodeInput"
+                                required
+                                placeholder="US"
+                                name="countryCode"
+                                value="${this.countryCode}"
+                              />
+                            </div>
+                          `
+                        : null}
+
+                      <div class="form-group">
+                        <label for="signingKeyPasswordInput">
+                          Key password
+                          <i
+                            class="fas fa-info-circle"
+                            title="The password for the signing key. Type a new password or leave empty to use a generated password."
+                            aria-label="The password for the signing key. Type a new password or leave empty to use a generated password."
+                            role="definition"
+                          ></i>
+
+                          <hover-tooltip
+                            text="The 2 letter country code to list on the signing key"
+                            link="The password for the signing key. Type a new password or leave empty to use a generated password."
+                          >
+                          </hover-tooltip>
+                        </label>
+                        <input
+                          type="password"
+                          class="form-control"
+                          id="signingKeyPasswordInput"
+                          name="keyPassword"
+                          placeholder="Password to your signing key"
+                          minlength="6"
+                          value="${this.keyPassword}"
+                        />
+                      </div>
+
+                      <div class="form-group">
+                        <label for="signingKeyStorePasswordInput">
+                          Key store password
+                          <i
+                            class="fas fa-info-circle"
+                            title="The password for the key store. Type a new password or leave empty to use a generated password."
+                            aria-label="The password for the key store. Type a new password or leave empty to use a generated password."
+                            role="definition"
+                          ></i>
+
+                          <hover-tooltip
+                            text="The 2 letter country code to list on the signing key"
+                            link="The password for the key store. Type a new password or leave empty to use a generated password."
+                          >
+                          </hover-tooltip>
+                        </label>
+                        <input
+                          type="password"
+                          class="form-control"
+                          id="signingKeyStorePasswordInput"
+                          name="storePassword"
+                          placeholder="Password to your key store"
+                          minlength="6"
+                          value="${this.storePassword}"
+                        />
+                      </div>
+                    </div>
+                  `
+                : null}
+            </fast-accordion-item>
+          </fast-accordion>
+        </div>
+
+        <div id="form-details-block">
+          <p>${localeStrings.text.android.description.form_details}</p>
+        </div>
+
+        <div id="form-options-actions" class="modal-actions">
+          <loading-button .loading="${this.generating}">
+            <input id="generate-submit" type="submit" value="Generate" />
+          </loading-button>
+        </div>
+      </form>
+    `;
+  }
+}