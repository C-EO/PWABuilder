--- conflicted
+++ resolved
@@ -1,248 +1,244 @@
-import { Manifest } from './interfaces';
-import { validateUrl } from './url';
-
-/**
- * Publisher options for the Windows Package generation.
- */
-export interface WindowsPublisherOptions {
-  displayName: string;
-  commonName: string;
-}
-
-/**
- * Images to use for a Windows PWA. Should match server implementation: https://github.com/pwa-builder/pwabuilder-windows-chromium/blob/master/Models/WindowsImages.cs
- */
-export interface WindowsImageOptions {
-  baseImage: string | null;
-  backgroundColor?: string | null; // null or undefined = best guess the background using the base image pixel (0,0)
-  padding?: number; // should be between 0 (no padding) and 1 (max padding)
-}
-
-export interface WindowsPackageOptions {
-  name: string;
-  packageId: string;
-  url: string;
-  version: string;
-  allowSigning?: boolean;
-  edgeChannel?: 'stable' | 'beta' | 'dev' | 'canary' | 'internal';
-  edgeLaunchArgs?: string;
-  appUserModelId?: string;
-  generateModernPackage?: boolean;
-  manifestUrl?: string;
-  manifest?: Manifest;
-  classicPackage?: {
-    generate?: boolean;
-    version?: string;
-    url?: string;
-  };
-  edgeHtmlPackage?: {
-    generate?: boolean;
-    version?: string;
-    url?: string;
-    urlsWithWindowsRuntimeAccess?: string[];
-  };
-  images?: WindowsImageOptions;
-  publisher: WindowsPublisherOptions;
-  resourceLanguage?: string;
-  targetDeviceFamilies?: string[];
-}
-
-type WindowsPackageValidationError = {
-  field: keyof WindowsPackageOptions | keyof WindowsPublisherOptions | null;
-  error: string;
-};
-
-type WindowsVersionInfo = {
-  name: keyof WindowsPackageOptions | keyof WindowsPublisherOptions | null;
-  label: string;
-  value: string | null;
-};
-
-export function validatePackageID(id: string) {
-  if (id && id.length >= 2) {
-    const newID = id.replace(/\s+/g, '');
-    return newID;
-  } else {
-    throw `Package ID should be atleast 3 characters long: ${id}`;
-  }
-}
-
-const DISALLOWED_WINDOWS_PACKAGE_CHARS_REGEX = /[^a-zA-Z0-9_]/g;
-
-export function generateWindowsPackageId(host: string): string {
-  const parts = host
-    .split('.')
-    .reverse()
-    .map(p => p.trim().toLowerCase())
-    .filter(p => p.length > 0)
-    .map(p => p.replace(DISALLOWED_WINDOWS_PACKAGE_CHARS_REGEX, '-'));
-  parts.push('edge');
-  return parts.join('.').slice(0,50);
-}
-
-export function validateWindowsOptions(
-  options: WindowsPackageOptions
-): WindowsPackageValidationError[] {
-  const validationErrors: WindowsPackageValidationError[] = [];
-  if (!options) {
-    validationErrors.push({ field: null, error: 'No options specified ' });
-    return validationErrors;
-  }
-
-  if (!options.packageId) {
-    validationErrors.push({ field: 'packageId', error: 'No package ID' });
-  }
-
-  if (!options.name || options.name.trim().length === 0) {
-    validationErrors.push({ field: 'name', error: 'App name required' });
-  } else if (options.name.trim().length >= 256) {
-    validationErrors.push({
-      field: 'name',
-      error: 'App name must be less than 256 characters',
-    });
-  }
-
-  const versionTrimmed = (options.version || '').trim();
-  // For Anaheim packages, we need to validate both version and classic version.
-  if (!options.classicPackage) {
-    validationErrors.push({
-      field: 'classicPackage',
-      error: 'Must have classic package information',
-    });
-  } else {
-    const classicVersionTrimmed = (options.classicPackage.version || '').trim();
-    if (!versionTrimmed || !classicVersionTrimmed) {
-      validationErrors.push({
-        field: 'version',
-        error: 'Must have an app version and a classic package version',
-      });
-    } else {
-      validationErrors.push(
-        ...validateWindowsAnaheimPackageVersions(
-          versionTrimmed,
-          classicVersionTrimmed
-        )
-      );
-    }
-  }
-
-  // Validating publisher options
-  if (!options.publisher) {
-    validationErrors.push({
-      field: 'publisher',
-      error: 'Publisher information required.',
-    });
-  } else {
-    if (!options.publisher.commonName) {
-      validationErrors.push({
-        field: 'commonName',
-        error: 'Publisher ID required.',
-      });
-    }
-
-    if (!options.publisher.displayName) {
-      validationErrors.push({
-        field: 'displayName',
-        error: 'Publisher display name required.',
-      });
-    }
-  }
-
-  if (!options.url) {
-    validationErrors.push({
-      field: 'url',
-      error:
-        "Start URL must be specified. If your start URL is the same as Host, you can use '/' as the start URL.",
-    });
-  } else {
-    const startUrlError = validateUrl(options.url);
-    if (startUrlError) {
-      validationErrors.push({ field: 'url', error: 'URL is invalid' });
-    }
-  }
-
-  return validationErrors;
-}
-
-function validateWindowsAnaheimPackageVersions(
-  version: string,
-  classicVersion: string
-): WindowsPackageValidationError[] {
-  const versionErrors: WindowsPackageValidationError[] = [];
-  const versionArray = version.split('.').map(Number);
-  const classicVersionArray = classicVersion.split('.').map(Number);
-  let isValidVersion = null;
-
-  // Common validation run on both version and classic version.
-  const versionInfos: WindowsVersionInfo[] = [
-    { name: 'version', label: 'Version', value: version },
-    { name: 'classicPackage', label: 'Classic version', value: classicVersion },
-  ];
-
-  for (const versionInfo of versionInfos) {
-    versionErrors.push(...validateVersion(versionInfo));
-  }
-
-  // Make sure the version is > classic version
-  for (var i = 0; i < versionArray.length; i++) {
-    if (versionArray[i]! < classicVersionArray[i]!) {
-      isValidVersion = false;
-      break;
-    }
-    if (versionArray[i]! > classicVersionArray[i]!) {
-      isValidVersion = true;
-      break;
-    }
-  }
-<<<<<<< HEAD
-  console.log(i, versionArray.length);
-=======
-  // Check if versions are equal
->>>>>>> 0eff0e52
-  if (i == versionArray.length) {
-    isValidVersion = false;
-  }
-
-  if (!isValidVersion) {
-    versionErrors.push({
-      field: 'version',
-      error: 'App version must be greater than classic package version',
-    });
-  }
-
-  return versionErrors;
-}
-
-function validateVersion(
-  versionInfo: WindowsVersionInfo
-): WindowsPackageValidationError[] {
-  const versionErrors: WindowsPackageValidationError[] = [];
-
-  // Version must be 3 segments ("1.0.0") - the 4th segment is reserved for Store use.
-  const segments = versionInfo.value ? versionInfo.value.split('.') : [];
-  if (segments.length !== 3) {
-    versionErrors.push({
-      field: versionInfo.name,
-      error: `${versionInfo.label} must have 3 segments: 1.0.0.`,
-    });
-  }
-
-  // All the segments must be numbers.
-  if (segments.some(s => !s.match(/^(0|[1-9][0-9]*)$/))) {
-    versionErrors.push({
-      field: versionInfo.name,
-      error: `${versionInfo.label} must only contain integers separated by periods.`,
-    });
-  }
-
-  // Version must be 1.0.0 or greater; Store doesn't support versions starting with zero.
-  const segmentValues = segments.map(s => parseInt(s));
-  if (segmentValues && segmentValues.length > 0 && segmentValues[0]! <= 0) {
-    versionErrors.push({
-      field: versionInfo.name,
-      error: `${versionInfo.label} must start with an integer >= 1.`,
-    });
-  }
-
-  return versionErrors;
-}
+import { Manifest } from './interfaces';
+import { validateUrl } from './url';
+
+/**
+ * Publisher options for the Windows Package generation.
+ */
+export interface WindowsPublisherOptions {
+  displayName: string;
+  commonName: string;
+}
+
+/**
+ * Images to use for a Windows PWA. Should match server implementation: https://github.com/pwa-builder/pwabuilder-windows-chromium/blob/master/Models/WindowsImages.cs
+ */
+export interface WindowsImageOptions {
+  baseImage: string | null;
+  backgroundColor?: string | null; // null or undefined = best guess the background using the base image pixel (0,0)
+  padding?: number; // should be between 0 (no padding) and 1 (max padding)
+}
+
+export interface WindowsPackageOptions {
+  name: string;
+  packageId: string;
+  url: string;
+  version: string;
+  allowSigning?: boolean;
+  edgeChannel?: 'stable' | 'beta' | 'dev' | 'canary' | 'internal';
+  edgeLaunchArgs?: string;
+  appUserModelId?: string;
+  generateModernPackage?: boolean;
+  manifestUrl?: string;
+  manifest?: Manifest;
+  classicPackage?: {
+    generate?: boolean;
+    version?: string;
+    url?: string;
+  };
+  edgeHtmlPackage?: {
+    generate?: boolean;
+    version?: string;
+    url?: string;
+    urlsWithWindowsRuntimeAccess?: string[];
+  };
+  images?: WindowsImageOptions;
+  publisher: WindowsPublisherOptions;
+  resourceLanguage?: string;
+  targetDeviceFamilies?: string[];
+}
+
+type WindowsPackageValidationError = {
+  field: keyof WindowsPackageOptions | keyof WindowsPublisherOptions | null;
+  error: string;
+};
+
+type WindowsVersionInfo = {
+  name: keyof WindowsPackageOptions | keyof WindowsPublisherOptions | null;
+  label: string;
+  value: string | null;
+};
+
+export function validatePackageID(id: string) {
+  if (id && id.length >= 2) {
+    const newID = id.replace(/\s+/g, '');
+    return newID;
+  } else {
+    throw `Package ID should be atleast 3 characters long: ${id}`;
+  }
+}
+
+const DISALLOWED_WINDOWS_PACKAGE_CHARS_REGEX = /[^a-zA-Z0-9_]/g;
+
+export function generateWindowsPackageId(host: string): string {
+  const parts = host
+    .split('.')
+    .reverse()
+    .map(p => p.trim().toLowerCase())
+    .filter(p => p.length > 0)
+    .map(p => p.replace(DISALLOWED_WINDOWS_PACKAGE_CHARS_REGEX, '-'));
+  parts.push('edge');
+  return parts.join('.').slice(0, 50);
+}
+
+export function validateWindowsOptions(
+  options: WindowsPackageOptions
+): WindowsPackageValidationError[] {
+  const validationErrors: WindowsPackageValidationError[] = [];
+  if (!options) {
+    validationErrors.push({ field: null, error: 'No options specified ' });
+    return validationErrors;
+  }
+
+  if (!options.packageId) {
+    validationErrors.push({ field: 'packageId', error: 'No package ID' });
+  }
+
+  if (!options.name || options.name.trim().length === 0) {
+    validationErrors.push({ field: 'name', error: 'App name required' });
+  } else if (options.name.trim().length >= 256) {
+    validationErrors.push({
+      field: 'name',
+      error: 'App name must be less than 256 characters',
+    });
+  }
+
+  const versionTrimmed = (options.version || '').trim();
+  // For Anaheim packages, we need to validate both version and classic version.
+  if (!options.classicPackage) {
+    validationErrors.push({
+      field: 'classicPackage',
+      error: 'Must have classic package information',
+    });
+  } else {
+    const classicVersionTrimmed = (options.classicPackage.version || '').trim();
+    if (!versionTrimmed || !classicVersionTrimmed) {
+      validationErrors.push({
+        field: 'version',
+        error: 'Must have an app version and a classic package version',
+      });
+    } else {
+      validationErrors.push(
+        ...validateWindowsAnaheimPackageVersions(
+          versionTrimmed,
+          classicVersionTrimmed
+        )
+      );
+    }
+  }
+
+  // Validating publisher options
+  if (!options.publisher) {
+    validationErrors.push({
+      field: 'publisher',
+      error: 'Publisher information required.',
+    });
+  } else {
+    if (!options.publisher.commonName) {
+      validationErrors.push({
+        field: 'commonName',
+        error: 'Publisher ID required.',
+      });
+    }
+
+    if (!options.publisher.displayName) {
+      validationErrors.push({
+        field: 'displayName',
+        error: 'Publisher display name required.',
+      });
+    }
+  }
+
+  if (!options.url) {
+    validationErrors.push({
+      field: 'url',
+      error:
+        "Start URL must be specified. If your start URL is the same as Host, you can use '/' as the start URL.",
+    });
+  } else {
+    const startUrlError = validateUrl(options.url);
+    if (startUrlError) {
+      validationErrors.push({ field: 'url', error: 'URL is invalid' });
+    }
+  }
+
+  return validationErrors;
+}
+
+function validateWindowsAnaheimPackageVersions(
+  version: string,
+  classicVersion: string
+): WindowsPackageValidationError[] {
+  const versionErrors: WindowsPackageValidationError[] = [];
+  const versionArray = version.split('.').map(Number);
+  const classicVersionArray = classicVersion.split('.').map(Number);
+  let isValidVersion = null;
+
+  // Common validation run on both version and classic version.
+  const versionInfos: WindowsVersionInfo[] = [
+    { name: 'version', label: 'Version', value: version },
+    { name: 'classicPackage', label: 'Classic version', value: classicVersion },
+  ];
+
+  for (const versionInfo of versionInfos) {
+    versionErrors.push(...validateVersion(versionInfo));
+  }
+
+  // Make sure the version is > classic version
+  for (var i = 0; i < versionArray.length; i++) {
+    if (versionArray[i]! < classicVersionArray[i]!) {
+      isValidVersion = false;
+      break;
+    }
+    if (versionArray[i]! > classicVersionArray[i]!) {
+      isValidVersion = true;
+      break;
+    }
+  }
+  // Check if versions are equal
+  if (i == versionArray.length) {
+    isValidVersion = false;
+  }
+
+  if (!isValidVersion) {
+    versionErrors.push({
+      field: 'version',
+      error: 'App version must be greater than classic package version',
+    });
+  }
+
+  return versionErrors;
+}
+
+function validateVersion(
+  versionInfo: WindowsVersionInfo
+): WindowsPackageValidationError[] {
+  const versionErrors: WindowsPackageValidationError[] = [];
+
+  // Version must be 3 segments ("1.0.0") - the 4th segment is reserved for Store use.
+  const segments = versionInfo.value ? versionInfo.value.split('.') : [];
+  if (segments.length !== 3) {
+    versionErrors.push({
+      field: versionInfo.name,
+      error: `${versionInfo.label} must have 3 segments: 1.0.0.`,
+    });
+  }
+
+  // All the segments must be numbers.
+  if (segments.some(s => !s.match(/^(0|[1-9][0-9]*)$/))) {
+    versionErrors.push({
+      field: versionInfo.name,
+      error: `${versionInfo.label} must only contain integers separated by periods.`,
+    });
+  }
+
+  // Version must be 1.0.0 or greater; Store doesn't support versions starting with zero.
+  const segmentValues = segments.map(s => parseInt(s));
+  if (segmentValues && segmentValues.length > 0 && segmentValues[0]! <= 0) {
+    versionErrors.push({
+      field: versionInfo.name,
+      error: `${versionInfo.label} must start with an integer >= 1.`,
+    });
+  }
+
+  return versionErrors;
+}