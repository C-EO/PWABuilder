export enum AppEvents {
  manifestUpdate = 'MANIFEST_UPDATE',
}

export interface Manifest {
  background_color: string | null;
  description: string | null;
  dir: string | null;
  display: string;
  lang: string | null;
  name: string | null;
  orientation?:
    | 'any'
    | 'natural'
    | 'landscape'
    | 'portrait'
    | 'portrait-primary'
    | 'portrait-secondary'
    | 'landscape-primary'
    | 'landscape-secondary'
    | null;
  prefer_related_applications?: boolean;
  related_applications?: RelatedApplication[];
  scope: string | null;
  short_name: string | null;
  start_url: string | null;
  theme_color: string | null;
  generated?: boolean | null;
  url: string | null;
  shortcuts?: ShortcutItem[];
  categories?: string[];
  screenshots?: Icon[];
  iarc_rating_id?: string;
  icons?: Icon[];
  share_target?: ShareTarget;

  // for custom properties as well as using object notations: manifest[key]
  [key: string]: string | boolean | undefined | null | Array<unknown> | unknown;
}

export interface ShortcutItem {
  name: string;
  url: string;
  description?: string;
  short_name?: string;
  icons?: Icon[];
}

export interface Icon {
  src: string;
  generated?: boolean;
  type?: string;
  sizes?: string;
  purpose?: 'any' | 'maskable' | 'monochrome';
  platform?: string;
}

export interface RelatedApplication {
  platform: string;
  url?: string | null;
  id?: string | null;
  min_version?: string | null;
  fingerprints?: Fingerprint[];
}

export interface Fingerprint {
  type: string;
  value: string;
}

export interface ShareTarget {
  action?: string;
  method?: string;
  enctype?: string;
  params?: ShareTargetParams;
}

export interface ShareTargetParams {
  title?: string;
  text?: string;
  url?: string;
  files?: FilesParams[];
}

export interface FilesParams {
  name: string;
  accept: string[];
}

export interface ManifestDetectionResult {
  content: Manifest;
  format: 'w3c' | 'chromeos' | 'edgeextension' | 'windows10' | 'firefox';
  generatedUrl: string;
  default: {
    short_name: string;
  };
  id: string;
  generated: boolean;
  errors: [];
  suggestions: [];
  warnings: [];
  error?: string;
}

export interface RawTestResult {
  manifest: Array<TestResult>;
  service_worker: Array<TestResult>;
  security: Array<TestResult>;
}

export interface TestResult {
  infoString: string;
  result: boolean;
  category: string;
}

export interface OrganizedResults {
  required: Array<TestResult>;
  recommended: Array<TestResult>;
  optional: Array<TestResult>;
}

export interface ServiceWorkerDetectionResult {
  hasSW: boolean;
  scope: string | null;
  url: string | null;
  hasPushRegistration: boolean;
  serviceWorkerDetectionTimedOut: boolean;
  noServiceWorkerFoundDetails: string | null;
}

export interface SecurityDataResults {
  data: {
    isHTTPS: true;
    validProtocol: true;
    valid: true;
  };
}

<<<<<<< HEAD
export interface FileInputDetails {
  input: HTMLInputElement;
=======
export enum Status {
  DONE = 'done',
  ACTIVE = 'active',
  PENDING = 'pending',
}

export interface ProgressItem {
  name: string;
  done: Status;
}

export interface Progress {
  header: ListHeader;
  location: string;
  done: Status;
  items: Array<ProgressItem>;
}

export interface ProgressList {
  progress: Array<Progress>;
}

export enum ListHeader {
  TEST = 'Test',
  REVIEW = 'Review',
  PUBLISH = 'Package',
  COMPLETE = 'Complete',
}

export interface ScoreEvent {
  score: number;
>>>>>>> 4cf5edff
}<|MERGE_RESOLUTION|>--- conflicted
+++ resolved
@@ -137,10 +137,6 @@
   };
 }
 
-<<<<<<< HEAD
-export interface FileInputDetails {
-  input: HTMLInputElement;
-=======
 export enum Status {
   DONE = 'done',
   ACTIVE = 'active',
@@ -172,5 +168,8 @@
 
 export interface ScoreEvent {
   score: number;
->>>>>>> 4cf5edff
+}
+
+export interface FileInputDetails {
+  input: HTMLInputElement;
 }