--- conflicted
+++ resolved
@@ -31,12 +31,10 @@
 } from '../services/publish/publish-checks';
 import { generatePackage } from '../services/publish';
 import { getReportErrorUrl } from '../utils/error';
-<<<<<<< HEAD
 import { capturePageAction } from '../utils/analytics';
 
-=======
 import { tooltip, styles as ToolTipStyles } from '../components/tooltip';
->>>>>>> c5b1d8bf
+
 @customElement('app-publish')
 export class AppPublish extends LitElement {
   @state() errored = false;
