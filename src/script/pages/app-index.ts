--- conflicted
+++ resolved
@@ -6,13 +6,11 @@
 import { Router } from '@vaadin/router';
 import './app-home';
 import './app-report';
-<<<<<<< HEAD
+
 import '../components/app-footer';
-
-=======
 import '../components/app-sidebar';
 import '../components/app-header';
->>>>>>> f74d5dde
+
 @customElement('app-index')
 export class AppIndex extends LitElement {
   static get styles() {
