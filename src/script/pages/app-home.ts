--- conflicted
+++ resolved
@@ -152,10 +152,7 @@
         }
 
         h2 {
-<<<<<<< HEAD
-=======
           font-size: var(--large-font-size);
->>>>>>> 7eb479ef
           line-height: 34px;
           margin-top: 0;
         }
