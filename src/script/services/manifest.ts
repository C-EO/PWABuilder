--- conflicted
+++ resolved
@@ -18,21 +18,15 @@
 let manifest: Lazy<Manifest>;
 let maniURL: Lazy<string>;
 
-let generatedManifest: Manifest | null = null;
+let generatedManifest: Lazy<Manifest>;
 
 // Uses Azure manifest Puppeteer service to fetch the manifest, then POSTS it to the API.
-<<<<<<< HEAD
 async function getManifestViaFilePost(
   url: string
 ): Promise<ManifestDetectionResult> {
   const manifestTestUrl = `${
     env.testAPIUrl
   }/WebManifest?site=${encodeURIComponent(url)}`;
-=======
-async function getManifestViaFilePost(url: string): Promise<ManifestDetectionResult> {
-  const manifestTestUrl = `${env.testAPIUrl
-    }/WebManifest?site=${encodeURIComponent(url)}`;
->>>>>>> 2f0171a0
   const response = await fetch(manifestTestUrl, {
     method: 'POST',
   });
@@ -79,14 +73,9 @@
     error: string | null;
   };
 
-<<<<<<< HEAD
   const manifestTestUrl = `${env.manifestFinderUrl}?url=${encodeURIComponent(
     url
   )}`;
-=======
-  const manifestTestUrl = `${env.manifestFinderUrl
-    }?url=${encodeURIComponent(url)}`;
->>>>>>> 2f0171a0
   const response = await fetch(manifestTestUrl);
   if (!response.ok) {
     console.warn('Fetching manifest via HTML parsing service failed', response);
@@ -129,62 +118,33 @@
   // 1. An Azure function that uses Chrome Puppeteer to fetch the manifest
   // 2. An Azure function that parses the HTML to find the manifest.
   // This fetch() function runs all 3 manifest detection schemes concurrently and returns the first one that succeeds.
-<<<<<<< HEAD
-
-  const knownGoodUrl = await cleanUrl(url);
-=======
->>>>>>> 2f0171a0
-
+
+  // eslint-disable-next-line no-async-promise-executor
   return new Promise(async (resolve, reject) => {
     const knownGoodUrl = await cleanUrl(url);
 
-<<<<<<< HEAD
-  const manifestDetectors = [
-    getManifestViaFilePost(knownGoodUrl),
-    getManifestViaHtmlParse(knownGoodUrl),
-  ];
-
-  // We want to use Promise.any(...), but browser support is too low at the time of this writing: https://caniuse.com/mdn-javascript_builtins_promise_any
-  // Use our polyfill if needed.
-  const promiseAnyOrPolyfill: (
-    promises: Promise<ManifestDetectionResult>[]
-  ) => Promise<ManifestDetectionResult> = promises =>
-    Promise['any'] ? Promise['any'](promises) : promiseAnyPolyfill(promises);
-
-  try {
-    const result = await promiseAnyOrPolyfill(manifestDetectors);
-
-    manifest = result.content;
-    maniURL = result.generatedUrl;
-    return result;
-  } catch (manifestDetectionError) {
-    console.error('All manifest detectors failed.', manifestDetectionError);
-
-    // Well, we sure tried.
-    throw manifestDetectionError;
-  }
-=======
     setURL(knownGoodUrl);
 
     const manifestDetectors = [
       getManifestViaFilePost(knownGoodUrl),
-      getManifestViaHtmlParse(knownGoodUrl)
+      getManifestViaHtmlParse(knownGoodUrl),
     ];
 
     // We want to use Promise.any(...), but browser support is too low at the time of this writing: https://caniuse.com/mdn-javascript_builtins_promise_any
     // Use our polyfill if needed.
-    const promiseAnyOrPolyfill: (promises: Promise<ManifestDetectionResult>[]) => Promise<ManifestDetectionResult> =
-      (promises) => Promise["any"] ? Promise["any"](promises) : promiseAnyPolyfill(promises);
+    const promiseAnyOrPolyfill: (
+      promises: Promise<ManifestDetectionResult>[]
+    ) => Promise<ManifestDetectionResult> = promises =>
+      Promise['any'] ? Promise['any'](promises) : promiseAnyPolyfill(promises);
 
     try {
       const result = await promiseAnyOrPolyfill(manifestDetectors);
-
 
       manifest = result.content;
       maniURL = result.generatedUrl;
       resolve(result);
     } catch (manifestDetectionError) {
-      console.error("All manifest detectors failed.", manifestDetectionError);
+      console.error('All manifest detectors failed.', manifestDetectionError);
 
       generatedManifest = await generateManifest(url);
 
@@ -192,7 +152,6 @@
       reject(manifestDetectionError);
     }
   });
->>>>>>> 2f0171a0
 }
 
 export function getManiURL() {
@@ -203,7 +162,29 @@
   return manifest;
 }
 
-<<<<<<< HEAD
+export function getGeneratedManifest() {
+  return generatedManifest;
+}
+
+async function generateManifest(url: string) {
+  try {
+    const response = await fetch(`${env.api}/manifests`, {
+      method: 'POST',
+      headers: new Headers({ 'content-type': 'application/json' }),
+      body: JSON.stringify({
+        siteUrl: url,
+      }),
+    });
+
+    const data = await response.json();
+
+    return data?.content;
+  } catch (err) {
+    console.error(`Error generating manifest: ${err}`);
+    return err;
+  }
+}
+
 export async function updateManifest(manifestUpdates: Partial<Manifest>) {
   manifest = deepmerge(manifest as Manifest, manifestUpdates as Manifest, {
     customMerge: customManifestMerge,
@@ -234,29 +215,4 @@
   }
 
   return undefined;
-}
-=======
-export function getGeneratedManifest() {
-  return generatedManifest;
-}
-
-async function generateManifest(url: string) {
-  try {
-    const response = await fetch(`${env.api}/manifests`, {
-      method: "POST",
-      headers: new Headers({ 'content-type': 'application/json' }),
-      body: JSON.stringify({
-        siteUrl: url
-      })
-    });
-
-    const data = await response.json();
-
-    return data?.content;
-  }
-  catch (err) {
-    console.error(`Error generating manifest: ${err}`)
-    return err;
-  }
-}
->>>>>>> 2f0171a0
+}