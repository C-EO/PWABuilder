module.exports = {
<<<<<<< HEAD
    apiUrl: 'https://pwabuilder-api-prod.azurewebsites.net',
=======
    apiUrl: 'https://pwabuilder-api-pre.azurewebsites.net',
>>>>>>> 88e47e37
    analytics: 'UA-111887945-1',
    apiUrl2: 'https://appimagegenerator-pre.azurewebsites.net'
}
<|MERGE_RESOLUTION|>--- conflicted
+++ resolved
@@ -1,9 +1,5 @@
 module.exports = {
-<<<<<<< HEAD
     apiUrl: 'https://pwabuilder-api-prod.azurewebsites.net',
-=======
-    apiUrl: 'https://pwabuilder-api-pre.azurewebsites.net',
->>>>>>> 88e47e37
     analytics: 'UA-111887945-1',
     apiUrl2: 'https://appimagegenerator-pre.azurewebsites.net'
-}
+}