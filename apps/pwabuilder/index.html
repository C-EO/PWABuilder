--- conflicted
+++ resolved
@@ -29,7 +29,6 @@
     <!-- Imports the manifest to represent the web application. A web app must have a manifest to be a PWA. -->
     <link rel="manifest" href="/manifest.json" />
 
-<<<<<<< HEAD
     <!-- A stylesheet to design the pages. -->
     <link href="./styles/global.css" rel="stylesheet" />
 
@@ -40,26 +39,14 @@
     <link rel="preload" as="font" href="/assets/fonts/Hind-Bold.ttf" />
     <link rel="preload" as="font" href="/assets/fonts/Hind-Regular.ttf" />
 
-    <!--Shoelace-->
-    <link
-      rel="stylesheet"
-      href="https://cdn.jsdelivr.net/npm/@shoelace-style/shoelace@2.0.0-beta.82/dist/themes/light.css"
-    />
-    <script type="module" src="https://cdn.jsdelivr.net/npm/@shoelace-style/shoelace@2.0.0-beta.82/dist/shoelace.js"></script>
-
     <!--Color js-->
     <script src="https://colorjs.io/dist/color.global.js"></script>
   </head>
 
 <body>
+  <app-index></app-index>
+
   <!--Ion Icons-->
-  <script async="true" defer="true" type="module"
-  src="https://unpkg.com/ionicons@5.2.3/dist/ionicons/ionicons.esm.js"></script>
-  <script async="true" defer="true" nomodule=""
-  src="https://unpkg.com/ionicons@5.2.3/dist/ionicons/ionicons.js"></script>
-
-  <app-index></app-index>
-=======
   <script async="true" defer="true" type="module" src="https://unpkg.com/ionicons@5.2.3/dist/ionicons/ionicons.esm.js" integrity="sha256-kWTp5hdydHxctEJpRhLgBZVEABZzt5+4jTJrb8DACO8=" crossorigin="anonymous"></script>
   <script async="true" defer="true" nomodule="" src="https://unpkg.com/ionicons@5.2.3/dist/ionicons/ionicons.js" integrity="sha256-r2kkUWpWNvBLLZ3wN+8zqDzlPsxXCbtDyo3mQMt4jNo=" crossorigin="anonymous"></script>
 
@@ -73,7 +60,6 @@
       } 
     })
   </script>
->>>>>>> 0d6c2564
 </body>
 
 </html>