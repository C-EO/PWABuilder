import { env } from '../utils/environment';
import {
  AppEvents,
  Manifest,
  ManifestContext,
  ManifestDetectionResult,
} from '../utils/interfaces';
import { cleanUrl } from '../utils/url';
import {
  getManifestContext,
  getURL,
  setManifestContext,
  setURL,
  isManifestEdited,
} from './app-info';

export const emitter = new EventTarget();
export let initialManifest: Manifest | undefined;

export let emptyManifest: Manifest = {
  dir: 'auto',
  display: 'fullscreen',
  name: 'placeholder',
  short_name: 'placeholder',
  start_url: undefined,
  scope: '/',
  lang: 'en',
  description: 'placeholder description',
  theme_color: '#000000',
  background_color: '#000000',
  icons: [],
  screenshots: [],
};

export function resetInitialManifest(){
  initialManifest = undefined;
}

// Uses Azure manifest Puppeteer service to fetch the manifest
async function getManifest(
  url: string
): Promise<ManifestDetectionResult | null> {
  const encodedUrl = encodeURIComponent(url);
  //TODO: Replace with prod
  const manifestTestUrl = `https://pwabuilder-tests-dev.azurewebsites.net/api/FetchWebManifest?site=${encodedUrl}`;
  try {
    const response = await fetch(manifestTestUrl, {
      method: 'POST',
    });
    if (!response.ok) {
      console.warn('Fetching manifest failed', response.statusText);

      throw new Error(
        `Unable to fetch response using ${manifestTestUrl}. Response status  ${response}`
      );
    }
    const responseData = await response.json<PuppeteerManifestFinderResult>();
    if (!responseData) {
      console.warn(
        'Fetching manifest failed due to no response data',
        response
      );
      throw new Error(`Unable to get JSON from ${manifestTestUrl}`);
    }

    // OK, the call succeeded.
    // But if we didn't detect the manifest, we want to fail the result here
    // to give the other manifest detector a chance to succeed.
    if (responseData.content && responseData.content.json) {
      return {
        content: responseData.content.json,
        format: 'w3c',
        generatedUrl: responseData.content.url || url,
        siteUrl: url,
        default: {
          short_name: responseData.content.json.short_name || '',
        },
        id: '',
        generated: responseData.content ? false : true,
        errors: [],
        suggestions: [],
        warnings: [],
      };
    }
  } catch (e) {
    console.warn('Manifest not found', e);
    return null;
  }
  return null;
}

function timeoutAfter(milliseconds: number): Promise<void> {
  return new Promise<void>(resolve => {
    setTimeout(() => resolve(), milliseconds);
  });
}

/**
 * Fetches the manifest from our manifest detection services. If no manifest could be detected, a manifest will be generated from the page.
 * @param url The URL from which to detect the manifest.
 * @returns A manifest detection result.
 */
async function fetchManifest(url: string): Promise<ManifestDetectionResult> {
  // Manifest detection is surprisingly tricky due to redirects, dynamic code generation, SSL problems, and other issues.
  // We have 2 techniques to detect the manifest:
  // 1. An Azure function that uses Chrome Puppeteer to fetch the manifest
  // 2. An Azure function that parses the HTML to find the manifest.
  // This fetch() function runs all manifest detection schemes concurrently and returns the first one that succeeds.
  // We also timebox manifest detection to 10 seconds, as the Puppeteer fetch can take a very long time.

  // eslint-disable-next-line no-async-promise-executor

<<<<<<< HEAD
    // Some sites that don't have a manifest take a long time for our Puppeteer-based test to complete.
    // If 10 seconds passes, we ignore the detectors and move to creating a manifest in the interest of time.
    // rollup is giving warnings about the void type being returned from Promise.any(manifestDetectors),
    // void is returned when the detectors timeout so none of the relevant code gets run with type void.
    // so we can ignore this warning.
    //@ts-ignore:next-line
    const manifestDetectors = [
      getManifestViaPuppeteer(knownGoodUrl),
      getManifestViaHtmlParse(knownGoodUrl),
      timeoutAfter(10000),
    ];

    //@ts-ignore:next-line
    const manifestDetectionResult = await Promise.any(manifestDetectors);

    //@ts-ignore:next-line
    if (manifestDetectionResult) {
      const context = getManifestContext();
      
      if (!context.initialManifest) {
        //@ts-ignore:next-line
        initialManifest = manifestDetectionResult.content;
        context.initialManifest = initialManifest;
        setManifestContext(context);
      }
=======
  let knownGoodUrl: string;
  try {
    knownGoodUrl = cleanUrl(url);
  } catch (err) {
    reject(err);
    return;
  }

  //@ts-ignore:next-line
  const manifestDetectionResult = await getManifest(knownGoodUrl);
>>>>>>> 3c5aa8e0

  //@ts-ignore:next-line
  if (manifestDetectionResult) {
    const context = getManifestContext();

    if (!context.initialManifest) {
      //@ts-ignore:next-line
<<<<<<< HEAD
      resolve(manifestDetectionResult);
    } else {
      console.error('All manifest detectors failed: Timeout expired.');
      const createdManifest = await createManifestFromPageOrEmpty(knownGoodUrl);
      const createdManifestResult = wrapManifestInDetectionResult(
        createdManifest,
        knownGoodUrl,
        true
      );
      resolve(createdManifestResult);
=======
      initialManifest = manifestDetectionResult.content;
      context.initialManifest = initialManifest;
      setManifestContext(context);
>>>>>>> 3c5aa8e0
    }
    return manifestDetectionResult;
  } else {
    console.error('All manifest detectors failed: Timeout expired.');
    if (createIfNone) {
      const createdManifest = await createManifestFromPageOrEmpty(knownGoodUrl);
      const createdManifestResult = wrapManifestInDetectionResult(
        createdManifest,
        knownGoodUrl,
        true
      );
      return createdManifestResult;
    }
  }
}

/**
 * Fetches the manifest for the specified URL and updates the app's current manifest state.
 * If no manifest is found, it will be created from the page.
 * If unable to create a manifest from the page, an empty manifest will be created.
 * @param url The URL to fetch the manifest for. If null or omitted, the current site URL will be used.
 * @returns The manifest context.
 */
export async function fetchOrCreateManifest(
  url?: string | null | undefined
): Promise<ManifestContext> {
  const siteUrl = url || getSiteUrlFromManifestOrQueryString();
  if (!siteUrl) {
    throw new Error('No available site URL');
  }

  setURL(siteUrl);
<<<<<<< HEAD
  const detectionResult = await fetchManifest(siteUrl);

=======
  const detectionResult = await fetchManifest(siteUrl, createIfNone);
>>>>>>> 3c5aa8e0
  // Update our global manifest state.
  const context = {
    manifest: detectionResult.content,
    initialManifest: initialManifest,
    manifestUrl: detectionResult.generatedUrl,
    isGenerated: detectionResult.generated,
    siteUrl: detectionResult.siteUrl,
    isEdited: false,
  };

  setManifestContext(context);

  await updateManifest({
    ...detectionResult.content,
  });

  return context;
}

/**
 * Gets the site URL from the current manifest context.
 * If no site URL exists, it will get the site URL from the query string.
 * If no query string exists, it will return null.
 * @returns
 */
function getSiteUrlFromManifestOrQueryString(): string | null {
  const context = getManifestContext();
  if (context.siteUrl) {
    return context.siteUrl;
  }

  const search = new URLSearchParams(location.search);
  const siteQueryParam = search.get('site');
  if (siteQueryParam) {
    return siteQueryParam;
  }

  const sessionStorageUrl = getURL();
  if (sessionStorage) {
    return sessionStorageUrl;
  }

  return null;
}

async function createManifestFromPageOrEmpty(url: string): Promise<Manifest> {
  try {
    const response = await fetch(`${env.manifestCreatorUrl}?url=${url}`, {
      method: 'POST',
      headers: new Headers({ 'content-type': 'application/json' }),
    });

    const createdManifest = await response.json<Manifest>();
    return createdManifest;
  } catch (err) {
    console.error(
      `Manifest creation service failed to create the manifest. Falling back to empty manifest.`,
      err
    );
    return emptyManifest;
  }
}

export function updateManifest(manifestUpdates: Partial<Manifest>): Manifest {
  const context = getManifestContext();

  context.manifest = Object.assign(
    context.manifest,
    manifestUpdates as Partial<Manifest>
  );

  if (context.initialManifest) {
    isManifestEdited(context.initialManifest, context.manifest);
  }

  setManifestContext(context);

  emitter.dispatchEvent(
    updateManifestEvent({
      ...context.manifest,
    })
  );

  return context.manifest;
}

export function updateManifestEvent<T extends Partial<Manifest>>(detail: T) {
  return new CustomEvent<T>(AppEvents.manifestUpdate, {
    detail,
    bubbles: true,
    composed: true,
  });
}

async function wrapManifestInDetectionResult(
  manifest: Manifest,
  url: string,
  generated: boolean
): Promise<ManifestDetectionResult> {
  return {
    content: manifest,
    format: 'w3c',
    siteUrl: url,
    generated: generated,
    id: '',
    generatedUrl: '',
    default: {
      short_name: manifest.short_name || 'My PWA',
    },
    errors: [],
    suggestions: [],
    warnings: [],
  };
}

type HtmlParseManifestFinderResult = {
  manifestUrl: string | null;
  manifestContents: Manifest | null;
  error: string | null;
  manifestContainsInvalidJson: boolean;
  manifestScore: { [key in keyof Manifest | 'manifest']: number }; // e.g. { "categories": 2, ... }
  warnings: { [key in keyof Manifest | string]: string }; // e.g. { "categories": "Must be an array" }
};

type PuppeteerManifestFinderResult = {
  content: {
    json: Manifest;
    url: string | null;
  } | null;
  error?: any;
};<|MERGE_RESOLUTION|>--- conflicted
+++ resolved
@@ -100,7 +100,7 @@
  * @param url The URL from which to detect the manifest.
  * @returns A manifest detection result.
  */
-async function fetchManifest(url: string): Promise<ManifestDetectionResult> {
+async function fetchManifest(url: string, createIfNone = true): Promise<ManifestDetectionResult> {
   // Manifest detection is surprisingly tricky due to redirects, dynamic code generation, SSL problems, and other issues.
   // We have 2 techniques to detect the manifest:
   // 1. An Azure function that uses Chrome Puppeteer to fetch the manifest
@@ -110,33 +110,6 @@
 
   // eslint-disable-next-line no-async-promise-executor
 
-<<<<<<< HEAD
-    // Some sites that don't have a manifest take a long time for our Puppeteer-based test to complete.
-    // If 10 seconds passes, we ignore the detectors and move to creating a manifest in the interest of time.
-    // rollup is giving warnings about the void type being returned from Promise.any(manifestDetectors),
-    // void is returned when the detectors timeout so none of the relevant code gets run with type void.
-    // so we can ignore this warning.
-    //@ts-ignore:next-line
-    const manifestDetectors = [
-      getManifestViaPuppeteer(knownGoodUrl),
-      getManifestViaHtmlParse(knownGoodUrl),
-      timeoutAfter(10000),
-    ];
-
-    //@ts-ignore:next-line
-    const manifestDetectionResult = await Promise.any(manifestDetectors);
-
-    //@ts-ignore:next-line
-    if (manifestDetectionResult) {
-      const context = getManifestContext();
-      
-      if (!context.initialManifest) {
-        //@ts-ignore:next-line
-        initialManifest = manifestDetectionResult.content;
-        context.initialManifest = initialManifest;
-        setManifestContext(context);
-      }
-=======
   let knownGoodUrl: string;
   try {
     knownGoodUrl = cleanUrl(url);
@@ -147,7 +120,6 @@
 
   //@ts-ignore:next-line
   const manifestDetectionResult = await getManifest(knownGoodUrl);
->>>>>>> 3c5aa8e0
 
   //@ts-ignore:next-line
   if (manifestDetectionResult) {
@@ -155,22 +127,9 @@
 
     if (!context.initialManifest) {
       //@ts-ignore:next-line
-<<<<<<< HEAD
-      resolve(manifestDetectionResult);
-    } else {
-      console.error('All manifest detectors failed: Timeout expired.');
-      const createdManifest = await createManifestFromPageOrEmpty(knownGoodUrl);
-      const createdManifestResult = wrapManifestInDetectionResult(
-        createdManifest,
-        knownGoodUrl,
-        true
-      );
-      resolve(createdManifestResult);
-=======
       initialManifest = manifestDetectionResult.content;
       context.initialManifest = initialManifest;
       setManifestContext(context);
->>>>>>> 3c5aa8e0
     }
     return manifestDetectionResult;
   } else {
@@ -203,12 +162,7 @@
   }
 
   setURL(siteUrl);
-<<<<<<< HEAD
   const detectionResult = await fetchManifest(siteUrl);
-
-=======
-  const detectionResult = await fetchManifest(siteUrl, createIfNone);
->>>>>>> 3c5aa8e0
   // Update our global manifest state.
   const context = {
     manifest: detectionResult.content,
