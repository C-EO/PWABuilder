--- conflicted
+++ resolved
@@ -94,14 +94,7 @@
  * @param url The URL from which to detect the manifest.
  * @returns A manifest detection result.
  */
-<<<<<<< HEAD
-async function fetchManifest(
-  url: string,
-  createIfNone = true
-): Promise<ManifestDetectionResult> {
-=======
 async function fetchManifest(url: string): Promise<ManifestDetectionResult | undefined> {
->>>>>>> 9376246c
   // Manifest detection is surprisingly tricky due to redirects, dynamic code generation, SSL problems, and other issues.
   // We have 2 techniques to detect the manifest:
   // 1. An Azure function that uses Chrome Puppeteer to fetch the manifest
@@ -115,11 +108,7 @@
   try {
     knownGoodUrl = cleanUrl(url);
   } catch (err) {
-<<<<<<< HEAD
-    console.warn('URL not valid!');
-=======
     //@ts-ignore
->>>>>>> 9376246c
     reject(err);
     return;
   }
