import { Router } from '@vaadin/router';
import { LitElement, css, html } from 'lit';
import { customElement, property } from 'lit/decorators.js';
import { AnalyticsBehavior, recordPWABuilderProcessStep } from '../utils/analytics';

import {
  xxxLargeBreakPoint,
  xxLargeBreakPoint,
  xLargeBreakPoint,
  largeBreakPoint,
  mediumBreakPoint,
  smallBreakPoint,
} from '../utils/css/breakpoints';

@customElement('app-header')
export class AppHeader extends LitElement {
  @property({ type: String }) heading = 'PWABuilder';

  static get styles() {
    return css`
      :host {
        --header-background: white;
        --header-border: rgba(0, 0, 0, 0.25) solid 1px;
      }

      header {
        display: flex;
        justify-content: space-between;
        align-items: center;
        padding-left: 16px;
        padding-right: 16px;
        background: var(--header-background);
        color: white;
        height: 71px;

        border-bottom: var(--header-border);
        z-index: 1;
      }

      header img {
        cursor: pointer;
        width: 100px;
        height: auto;
      }

      header h1 {
        margin-top: 0;
        margin-bottom: 0;
        font-size: 20px;
        font-weight: bold;
      }

      nav {
        display: flex;
        justify-content: flex-end;
        align-items: center;
        width: 8em;
<<<<<<< HEAD
        gap: .75em;
      }

      .nav_button {
        all: unset;
=======
        font-size: 18px;
        gap: .75em;
>>>>>>> 42173f34
      }

      .nav_link {
        color: var(--font-color);
        text-decoration: none;
        border-bottom: none;
        font-weight: var(--font-bold);
        font-size: 20px;
        margin: 0;
      }

      .nav_link:focus {
        outline: solid;
        outline-width: 2px;
      }

      .nav_link span {
        display: inline-block;
        height: 18px;
        font-size: 20px;
        border-bottom: 1px solid transparent;
      }

      .nav_link:hover span{
        cursor: pointer;
        border-color: var(--font-color);
        padding-bottom: 4px;
      }

      nav sl-icon {
        font-size: 2em;
      }

<<<<<<< HEAD
      .nav_link:visited {
        color: black;
      }

      .social-box {
        display: flex;
        background-color: white;
        gap: 2em;
        color: #777777;
        font-size: 16px;
        padding: 1em;
        position: relative;
        border-radius: 5px;
      }

      .arrow {
        height: 15px;
        width: 15px;
        transform: rotate(45deg);
        background-color: white;
        position: absolute;
        top: -5px;
        right: 45px;
      }

      .col {
        display: flex;
        flex-direction: column;
        gap: 15px;
      }

      .col-header {
        text-decoration: none;
        margin: 0;
        white-space: nowrap;
        font-weight: bold;
        color: #777777;
      }

      .link {
        text-decoration: none;
      }

      .link:visited, .link:active, .link:link {
        color: #777777;
=======
      a:visited {
        color: black;
>>>>>>> 42173f34
      }

      .link:hover {
        cursor: pointer;
        text-decoration: underline;
      }

      

      @media (prefers-color-scheme: light) {
        header {
          color: black;
        }
      }

      ${smallBreakPoint(css`

      `)}

      ${mediumBreakPoint(css`
        header nav {
          display: initial;
        }

        #desktop-nav {
          display: flex;
        }

      `)}


      ${largeBreakPoint(css`
        #desktop-nav {
          display: flex;
        }

      `)}

      ${xLargeBreakPoint(css`
        header {
          padding-left: 1em;
          padding-right: 1em;
        }
      `)}

      ${xxLargeBreakPoint(css`
        header {
          padding-left: 3em;
          padding-right: 3em;
        }
      `)}

      ${xxxLargeBreakPoint(css`
        header {
          background-color: white;
        }
      `)}
    `;
  }

  constructor() {
    super();
  }

  firstUpdated() {
    // Cant seem to type `event` as a KeyboardEvent without TypeScript complaining
    // with an error I dont fully understand.
    // revisit: Justin
    this.shadowRoot?.querySelector('#header-icon')?.addEventListener("keydown", (event) => {
      // casting here because of type problem described above
      if ((event as KeyboardEvent).key === "Enter") {
        Router.go("/");
      }
    })
  }

  recordGoingHome() {
    recordPWABuilderProcessStep(`.header.logo_clicked`, AnalyticsBehavior.ProcessCheckpoint);
  }

  render() {
    return html`
      <header part="header">
        <a href="/" @click=${() => this.recordGoingHome()}>
          <img tabindex="0" id="header-icon" src="/assets/logos/header_logo.png"
          alt="PWABuilder logo" />
        </a>

        <nav id="desktop-nav">
          <a
            class="nav_link"
            appearance="hypertext"
            href="https://docs.pwabuilder.com"
            target="__blank"
            aria-label="PWABuilder Docs, will open in separate tab"
            rel="noopener"
            @click=${() => recordPWABuilderProcessStep(`.header.docs_clicked`, AnalyticsBehavior.ProcessCheckpoint)}
          >
            <span>Docs</span>
          </a>
<<<<<<< HEAD
          <sl-dropdown distance="10">
            <button slot="trigger" class="nav_link nav_button" @click=${() => recordPWABuilderProcessStep(`.header.community_dropdown_expanded`, AnalyticsBehavior.ProcessCheckpoint)}><span>Community</span></button>
            <div class="social-box">
              <div class="arrow" role="presentation"></div>
              <div class="col">
                <a 
                class="col-header"
                href="https://blog.pwabuilder.com"
                target="__blank"
                aria-label="PWABuilder Blog, will open in separate tab"
                rel="noopener"
                @click=${() => recordPWABuilderProcessStep(`.header.blog_clicked`, AnalyticsBehavior.ProcessCheckpoint)}
                >Blogs</a>
              </div>
              <div class="col">
                <p class="col-header">Follow us on</p>
                <a 
                  class="link" 
                  href="https://github.com/pwa-builder/PWABuilder"
                  target="__blank"
                  aria-label="PWABuilder Github repo, will open in separate tab"
                  rel="noopener"
                  @click=${() => recordPWABuilderProcessStep(`.header.github_clicked`, AnalyticsBehavior.ProcessCheckpoint)}
                  >
                  Github
                </a>
                <a 
                  class="link" 
                  href="https://twitter.com/pwabuilder"
                  target="__blank"
                  aria-label="PWABuilder Twitter, will open in separate tab"
                  rel="noopener"
                  @click=${() => recordPWABuilderProcessStep(`.header.twitter_clicked`, AnalyticsBehavior.ProcessCheckpoint)}
                  >
                  Twitter
                </a>
                <a 
                  class="link" 
                  href="https://aka.ms/pwabuilderdiscord"
                  target="__blank"
                  aria-label="Invitation link to PWABuilder Discord server, will open in separate tab"
                  rel="noopener"
                  @click=${() => recordPWABuilderProcessStep(`.header.discord_clicked`, AnalyticsBehavior.ProcessCheckpoint)}
                  >
                  Discord
                </a>
              </div>
            </div>
          </sl-dropdown>
          
=======

          <a
            class="nav_link"
            href="https://blog.pwabuilder.com"
            target="__blank"
            aria-label="PWABuilder Blog, will open in separate tab"
            rel="noopener"
            @click=${() => recordPWABuilderProcessStep(`.header.blog_clicked`, AnalyticsBehavior.ProcessCheckpoint)}
          >
            <span>Blog</span>
          </a>

          <!-- <a
            class="nav_link"
            href="https://github.com/pwa-builder/PWABuilder"
            target="__blank"
            aria-label="Github repo, will open in separate tab"
            rel="noopener"
            @click=${() => recordPWABuilderProcessStep(`.header.github_clicked`, AnalyticsBehavior.ProcessCheckpoint)}
          >
            <sl-icon role="presentation" aria-hidden="true" tab-index="-1" name="github" title="View source on GitHub"></sl-icon>
          </a> -->
>>>>>>> 42173f34
        </nav>
      </header>
    `;
  }
}<|MERGE_RESOLUTION|>--- conflicted
+++ resolved
@@ -55,16 +55,11 @@
         justify-content: flex-end;
         align-items: center;
         width: 8em;
-<<<<<<< HEAD
         gap: .75em;
       }
 
       .nav_button {
         all: unset;
-=======
-        font-size: 18px;
-        gap: .75em;
->>>>>>> 42173f34
       }
 
       .nav_link {
@@ -98,7 +93,6 @@
         font-size: 2em;
       }
 
-<<<<<<< HEAD
       .nav_link:visited {
         color: black;
       }
@@ -144,10 +138,6 @@
 
       .link:visited, .link:active, .link:link {
         color: #777777;
-=======
-      a:visited {
-        color: black;
->>>>>>> 42173f34
       }
 
       .link:hover {
@@ -248,7 +238,6 @@
           >
             <span>Docs</span>
           </a>
-<<<<<<< HEAD
           <sl-dropdown distance="10">
             <button slot="trigger" class="nav_link nav_button" @click=${() => recordPWABuilderProcessStep(`.header.community_dropdown_expanded`, AnalyticsBehavior.ProcessCheckpoint)}><span>Community</span></button>
             <div class="social-box">
@@ -298,31 +287,6 @@
               </div>
             </div>
           </sl-dropdown>
-          
-=======
-
-          <a
-            class="nav_link"
-            href="https://blog.pwabuilder.com"
-            target="__blank"
-            aria-label="PWABuilder Blog, will open in separate tab"
-            rel="noopener"
-            @click=${() => recordPWABuilderProcessStep(`.header.blog_clicked`, AnalyticsBehavior.ProcessCheckpoint)}
-          >
-            <span>Blog</span>
-          </a>
-
-          <!-- <a
-            class="nav_link"
-            href="https://github.com/pwa-builder/PWABuilder"
-            target="__blank"
-            aria-label="Github repo, will open in separate tab"
-            rel="noopener"
-            @click=${() => recordPWABuilderProcessStep(`.header.github_clicked`, AnalyticsBehavior.ProcessCheckpoint)}
-          >
-            <sl-icon role="presentation" aria-hidden="true" tab-index="-1" name="github" title="View source on GitHub"></sl-icon>
-          </a> -->
->>>>>>> 42173f34
         </nav>
       </header>
     `;
