import { LitElement, css, html } from 'lit';
import { customElement, property, state } from 'lit/decorators.js';
import { getManifestContext } from '../services/app-info';
import { validateManifest, Validation, Manifest, reportMissing, required_fields, reccommended_fields, optional_fields } from '@pwabuilder/manifest-validation';
import {
  BreakpointValues,
  mediumBreakPoint,
  smallBreakPoint,
} from '../utils/css/breakpoints';
import {classMap} from 'lit/directives/class-map.js';
import { styleMap } from 'lit/directives/style-map.js';

import '../components/app-header';
import '../components/todo-list-item';
import '../components/manifest-editor-frame';
import '../components/publish-pane';
import '../components/test-publish-pane';
import '../components/sw-selector';

import { testSecurity } from '../services/tests/security';
import { testServiceWorker } from '../services/tests/service-worker';

import {
  Icon,
  ManifestContext,
  RawTestResult,
  TestResult
} from '../utils/interfaces';

import { fetchOrCreateManifest, createManifestContextFromEmpty } from '../services/manifest';
import { resolveUrl } from '../utils/url';

import { AnalyticsBehavior, recordPWABuilderProcessStep } from '../utils/analytics';

//@ts-ignore
import Color from "../../../node_modules/colorjs.io/dist/color";

const valid_src = "/assets/new/valid.svg";
const yield_src = "/assets/new/yield.svg";
const stop_src = "/assets/new/stop.svg";

@customElement('app-report')
export class AppReport extends LitElement {
  @property({ type: Object }) resultOfTest: RawTestResult | undefined;
  @property({ type: Object }) appCard = {
    siteName: 'Site Name',
    description: "Your site's description",
    siteUrl: 'Site URL',
    iconURL: '',
    iconAlt: 'Your sites logo'
  };
  @property({ type: Object }) CardStyles = { backgroundColor: '#ffffff', color: '#292c3a'};
  @property({ type: Object }) BorderStyles = { borderTop: '1px solid #00000033'};
  @property({ type: Object }) LastEditedStyles = { color: '#000000b3'};
  @property() manifestCard = {};
  @property() serviceWorkerCard = {};
  @property() securityCard = {};
  @property() siteURL = '';
  @state() swScore = 0;
  @state() maniScore = 0;
  @state() securityScore = 0;

  @state() errored: boolean = false;
  @state() errorMessage: string | undefined = undefined;
  @state() errorLink: string | undefined = undefined;

  @state() mql = window.matchMedia(
    `(min-width: ${BreakpointValues.largeUpper}px)`
  );

  @state() isAppCardInfoLoading: boolean = false;
  @state() isDeskTopView = this.mql.matches;

  // will be used to control the state of the "Package for store" button.
  @state() runningTests: boolean = false;
  @state() canPackageList: boolean[] = [false, false, false];
  @state() canPackage: boolean = false;
  @state() manifestEditorOpened: boolean = false;
  @state() retestPath: string = "/assets/new/retest-black.svg";

  @state() swSelectorOpen: boolean = false;

  // Controls the last tested section
  @state() lastTested: string = "Last tested seconds ago";

  @state() todoWindow: any[] = [];
  private pageNumber: number = 1;
  private pageSize: number = 5;

  // validation
  @state() validationResults: Validation[] = [];
  @state() manifestTotalScore: number = 0;
  @state() manifestValidCounter: number = 0;
  @state() manifestRequiredCounter: number = 0;
  @state() manifestReccCounter: number = 0;
  @state() manifestDataLoading: boolean = true;
  @state() manifestMessage: string = "";
  @state() proxyLoadingImage: boolean = false;

  @state() serviceWorkerResults: any[] = [];
  @state() swTotalScore: number = 0;
  @state() swValidCounter: number = 0;
  @state() swRequiredCounter: number = 0;
  @state() swReccCounter: number = 0;
  @state() swDataLoading: boolean = true;
  @state() swMessage: string = "";

  @state() securityResults: any[] = [];
  @state() secTotalScore: number = 0;
  @state() secValidCounter: number = 0;
  @state() secRequiredCounter: number = 0;
  @state() secReccCounter: number = 0;
  @state() secDataLoading: boolean = true;
  @state() secMessage: string = "";

  @state() requiredMissingFields: any[] = [];
  @state() reccMissingFields: any[] = [];
  @state() optMissingFields: any[] = [];

  // Confirm Retest stuff
  @state() showConfirmationModal: boolean = false;
  @state() thingToAdd: string = "";
  @state() retestConfirmed: boolean = false;

  @state() createdManifest: boolean = false;  
  @state() manifestContext: ManifestContext | undefined;

  @state() todoItems: any[] = [];

  private possible_messages = [
    {"messages": {
                  "green": "PWABuilder has analyzed your Web Manifest and your manifest is ready for packaging! Great job you have a perfect score!",
                  "yellow": "PWABuilder has analyzed your Web Manifest and your manifest is ready for packaging! We have identified recommended and optional fields that you can include to make your PWA better. Use our Manifest Editor to edit and update those fields.",
                  "blocked": "PWABuilder has analyzed your Web Manifest. You have a one or more fields that need to be updated before you can pacakge. Use our Manifest Editor to edit and update those fields. You can package for the store once you have a valid manifest.",
                  "none": "PWABuilder has analyzed your site and did not find a Web Manifest. Use our Manifest Editor to generate one. You can package for the store once you have a valid manifest.",
                  }
    },
    {"messages": {
                      "green": "PWABuilder has analyzed your Service Worker and your Service Worker is ready for packaging! Great job you have a perfect score!",
                      "yellow": "PWABuilder has analyzed your Service Worker, and has identified additonal features you can add, like offline support, to make your app feel more robust.",
                      "blocked": "",
                      "none": "PWABuilder has analyzed your site and did not find a Service Worker. Having a Service Worker is required to package for the stores. You can genereate a Service Worker below or use our documentation to make your own.",
                  },
     },
      {"messages": {
                    "green": "PWABuilder has done a basic analysis of your HTTPS setup and found no issues! Great job you have a perfect score!",
                    "yellow": "",
                    "blocked": "",
                    "none": "PWABuilder has done a basic analysis of your HTTPS setup and has identified required actions before you can package. Check out the documentation linked below to learn more.",
                  }
      }
    ];

  static get styles() {
    return [
      css`

        /* Page wide */
        * {
          box-sizing: border-box;
          font-family: inherit;
        }

        app-header::part(header) {
          position: sticky;
          top: 0;
        }

        #report-wrapper {
          width: 100%;
          display: flex;
          flex-direction: column;
          row-gap: 1.5em;
          align-items: center;
          background-color: #f2f3fb;
          padding: 20px;
        }

        #content-holder {
          max-width: 1300px;
          width: 100%;
          display: flex;
          flex-flow: row wrap;
          gap: 1em;
        }

        sl-details {
          width: 100%;
        }

        sl-details::part(summary-icon){
          display: none;
        }

        sl-details::part(content) {
          padding-top: .75em;
          padding-bottom: 1.5em;
        }

        sl-details:disabled{
          cursor: no-drop;
        }

        @keyframes bounce {
          0%,
          20%,
          50%,
          80%,
          100% {
            transform: translateY(0);
          }
          40% {
            transform: translateX(-5px);
          }
          60% {
            transform: translateX(5px);
          }
        }

        button:hover {
          cursor: pointer;
        }

        sl-progress-ring {
          height: fit-content;
          --track-width: 4px;
          --indicator-width: 8px;
          --size: 100px;
          font-size: var(--subheader-font-size);
        }

        sl-progress-ring::part(label){
          color: var(--primary-color);
          font-weight: bold;
        }

        .red {
          --indicator-color: var(--error-color);
        }

        .yellow {
          --indicator-color: var(--warning-color);
        }

        .green {
          --indicator-color: var(--success-color);
        }

        .macro_error {
          width: 3em;
          height: auto;
        }

        /* App Card and Packaging */
        #header-row {
          width: 100%;
          display: flex;
          align-items: center;
          justify-content: center;
          column-gap: 1em;
        }

        /* App Card */

        #app-card {
          width: 60%;
          height: 100%;
          border-radius: 10px;
          background-color: #ffffff;
          justify-content: space-between;
          box-shadow: 0px 4px 30px 0px #00000014;
        }

        #app-card-header {
          display: grid;
          grid-template-columns: 1fr 2fr 4fr;
          gap: 10px;
          align-items: center;
          font-size: 14px;
          padding: 2em;
          width: 100%;
        }

        #pwa-image-holder {
          height: fit-content;
          width: fit-content;
          display: flex;
          align-items: center;
          justify-content: center;
          background-color: #ffffff;
          border-radius: 10px;
          box-shadow: rgb(0 0 0 / 20%) 0px 4px 10px 0px;
        }
        
        #app-card-header img {
          height: 85px;
          width: auto;
          padding: 10px;
        }

        .proxy-loader {
          width: 48px;
          height: 48px;
          border: 5px solid var(--primary-color);
          border-bottom-color: transparent;
          border-radius: 50%;
          display: inline-block;
          box-sizing: border-box;
          animation: rotation 1s linear infinite;
        }

        @keyframes rotation {
          0% {
              transform: rotate(0deg);
          }
          100% {
              transform: rotate(360deg);
          }
        } 

        #site-name {
          font-size: calc(var(--subheader-font-size) + 4px);
        }
        
        #card-info {
          overflow: hidden;
          white-space: nowrap;
        }

        #card-info p {
          margin: 0;
          font-weight: bold;
        }

        #card-info p:not(#site-name) {
          font-size: 16px;
        }

        #site-url {
          white-space: normal;
        }

        #app-card-desc {
          margin: 0;
          font-size: var(--card-body-font-size);
          width: 100%;
          white-space: normal;
          overflow: hidden;
          text-overflow: ellipsis;
          display: -webkit-box !important;
          -webkit-line-clamp: 6;
          -webkit-box-orient: vertical;
        }

        #app-card-footer {
          padding: .432em 1em;
          display: flex;
          width: 100%;
          align-items: center;
          justify-content: flex-end;
          border-bottom-left-radius: 10px;
          border-bottom-right-radius: 10px;
          border-top: 1px solid rgb(242 243 251 / 20%);
        }

        #last-edited {
          font-size: 12px;
          white-space: nowrap;
          margin: 0;
        }

        #test {
          font-size: 10px;
        }

        #test img {
          height: 18px;
        }
        
        #retest {
          display: flex;
          align-items: center;
          column-gap: 10px;
          border: none;
          background-color: transparent;
        }

        #retest:disabled{
          cursor: no-drop;
        }

        #app-image-skeleton {
          height: 85px;
          width: 130px;
          --border-radius: 0;
        }

        .app-info-skeleton {
          width: 100%;
          margin-bottom: 10px;
        }

        .app-info-skeleton-half {
          width: 25%;
          height: 20px;
          margin: 10px 0;
        }

        /* Packaging Box */
        #app-actions {
          width: 40%;
          height: 100%;
          border-radius: 10px;
          background-color: #ffffff;
          align-items: center;
          justify-content: space-between;
          box-shadow: 0px 4px 30px 0px #00000014;
        }

        #package {
          row-gap: .5em;
          width: 100%;
          padding: 2em;
        }

        #app-actions button:not(#test-download) { // pfs + disabled
          white-space: nowrap;
          padding: var(--button-padding);
          border-radius: var(--button-border-radius);
          font-size: var(--button-font-size);
          font-weight: var(--font-bold);
          border: none;
          color: #ffffff;
          white-space: nowrap;
        }

        #test-download:disabled {
          cursor: no-drop;
          color: #595959;
        }

        #test-download:disabled .arrow_link {
          border-color: #595959;
        }

        #pfs {
          background-color: var(--font-color);
        }

        #pfs-disabled{
          background-color: #C3C3C3;
        }

        #pfs-disabled:hover{
          cursor: no-drop;
        }

        #pfs:focus, #pfs:hover {
          box-shadow: var(--button-box-shadow);
        }

        .mani-tooltip {
          --sl-tooltip-padding: 0;
        }

        .mani-tooltip::part(body){
          background-color: #ffffff;
        }

        .mani-tooltip::part(base__arrow){
          background-color: #ffffff;
          z-index: 10;
        }

        .mani-tooltip-content {
          padding: 0;
          display: flex;
          max-width: 325px;
          align-items: center;
          justify-content: center;
          border-radius: 10px;
          gap: .5em;
          background-color: #ffffff;
          color: var(--font-color);
          box-shadow: rgb(0 0 0 / 15%) 0px 0px 40px;        
        }

        .mani-tooltip-content img {
          align-self: flex-end;
          justify-self: flex-end;
          height: 50px;
          width: auto;
        }

        .mani-tooltip-content p {
          margin: 0;
          padding: .5em;
        }

        #cl-mani-tooltip-content {
          padding: 5px 10px;
          font-size: 10px;
        }

        #test-download {
          background-color: transparent;
          color: var(--primary-color);
          border: none;
          width: fit-content;
          display: flex;
          column-gap: 0.5em;
          align-items: center;

          font-weight: bold;
          white-space: nowrap;
          font-size: var(--arrow-link-font-size);
        }

        #test-download:hover img {
          animation: bounce 1s;
        }

        #actions-footer {
          background-color: #f2f3fb;
          width: 100%;
          column-gap: 0.75em;
          border-bottom-left-radius: 10px;
          border-bottom-right-radius: 10px;
          padding: .5em 1em;
          border-top: 1px solid #E5E5E5;
        }

        #actions-footer img {
          height: 15px;
          width: auto;
        }

        #actions-footer p {
          margin: 0;
          font-size: 12px;
          font-weight: bold;
        }

        /* Action Items Card */
        #todo {
          width: 100%;
          box-shadow: 0px 4px 30px 0px #00000014;
          border-radius: 10px;
        }

        #todo-detail::part(base) {
          border-radius: 10px;
        }

        #todo-detail::part(header) {
          height: 60px;
        }

        #todo-detail::part(summary) {
          color: var(--primary-color);
          font-size: 20px;
          font-weight: bold;
        }

        #todo-summary-left {
          display: flex;
          align-items: center;
          gap: .5em;
        }

        #todo-summary-left p {
          font-size: var(--subheader-font-size);
        }

        #pagination-actions {
          display: flex;
          align-items: center;
          justify-content: center;
          width: 100%;
          justify-self: center;
          gap: .25em;
        }

        .pageToggles {
          height: 15px;
          color: var(--primary-color);
        }

        #dots {
          display: flex;
          align-items: center;
          justify-content: center;
          gap: .25em;
        }

        #dots img {
          height: 10px;
          width: auto;
        }

        #pagination-actions > sl-icon:hover{
          cursor:pointer
        }

        .pagination-buttons{
          background-color: transparent;
          border: none;
          display: flex;
          align-items: center;
          justify-content: center;
          height: fit-content;
        }

        #indicators-holder {
          display: flex;
          gap: .5em;
          align-items: center;
        }

        .indicator {
          display: flex;
          gap: .5em;
          align-items: center;
          background-color: #F1F2FA;
          padding: .25em .5em;
          border-radius: 10px;
        }

        .indicator p {
          line-height: 20px;
          margin: 0;
          font-size: 15px;
        }

        /* Manifest Card */
        #manifest {
          box-shadow: 0px 4px 30px 0px #00000014;
          background-color: #ffffff;
          border-radius: 10px;
          width: 100%;
        }

        #manifest-header {
          display: flex;
          justify-content: space-between;
          gap: 1em;
          border-bottom: 1px solid #c4c4c4;
          padding: 1em;
        }

        #mh-content{
          display: flex;
          gap: 1em;
          justify-content: space-between;
          width: 100%;
        }

        #mh-text {
          width: 50%;
          row-gap: 0.5em;
        }

        #mh-right {
          display: flex;
          column-gap: 2.5em;
        }

        #mh-actions {
          row-gap: 1em;
          align-items: center;
        }

        #manifest-detail-grid {
          display: grid;
          grid-template-columns: repeat(3, 1fr);
          gap: 1em;
        }

        .missing {
          font-size: 14px;
          margin: 0;
          font-weight: bold;
          white-space: no-wrap;
        }

        /* S cards */
        #two-cell-row {
          display: flex;
          flex-flow: row wrap;
          align-items: flex-start;
          justify-content: space-between;
          width: 100%;
        }

        #two-cell-row > * {
          width: 49%;
          background: #ffffff;
          display: flex;
          flex-direction: column;
          justify-content: space-between;
          align-self: flex-start;
          border-radius: 10px;
        }

        /* SW Card */
        #sw-header {
          row-gap: 0.5em;
          border-bottom: 1px solid #c4c4c4;
          padding: 1em;
          min-height: 318px;
          justify-content: space-between;
        }

        #swh-top {
          display: flex;
          justify-content: space-between;
          column-gap: 1em;
        }

        #swh-text {
          width: 100%;
          row-gap: 0.5em;
        }

        #sw-actions {
          row-gap: 1em;
          width: fit-content;
          align-items: center;
        }

        /* Sec Card */

        /* Classes used widely */
        .flex-col {
          display: flex;
          flex-direction: column;
        }

        .flex-col-center {
          display: flex;
          flex-direction: column;
          align-items: center;
          justify-content: center;
        }
        
        .flex-center {
          display: flex;
          align-items: center;
          justify-content: center;
        }

        .details-summary {
          display: flex;
          align-items: center;
          justify-content: space-between;
          width: 100%;
        }

        .details-summary p {
          font-size: var(--card-body-font-size);
        }

        .dropdown_icon {
          transform: rotate(0deg);
          transition: transform .5s;
        }

        .card-header {
          font-size: calc(var(--subheader-font-size) + 4px);
          font-weight: bold;
          margin: 0;
          white-space: nowrap;
        }

        .card-desc {
          margin: 0;
          font-size: var(--card-body-font-size);
        }

        #test-download p {
          line-height: 1em;
        }

        .arrow_link {
          margin: 0;
          border-bottom: 1px solid var(--primary-color);
          white-space: nowrap;
        }

        .arrow_anchor {
          text-decoration: none;
          font-size: var(--arrow-link-font-size);
          font-weight: bold;
          margin: 0px 0.5em 0px 0px;
          line-height: 1em;
          color: rgb(79, 63, 182);
          display: flex;
          column-gap: 10px;
        }

        .arrow_anchor:visited {
          color: var(--primary-color);
        }

        .arrow_anchor:hover {
          cursor: pointer;
        }

        .arrow_anchor:hover img {
          animation: bounce 1s;
        }

        #report-wrapper .alternate {
          background: var(--secondary-color);
          color: var(--primary-color);
          border: 1px solid var(--primary-color);
          font-size: var(--button-font-size);
          font-weight: bold;
          padding: var(--button-padding);
          border-radius: var(--button-border-radius);
          white-space: nowrap;
        }
        #report-wrapper .alternate:hover {
          box-shadow: var(--button-box-shadow)
        }

        .detail-list {
          display: flex;
          flex-direction: column;
          row-gap: 18px;
        }

        .detail-list-header {
          font-size: 18px;
          margin: 0;
          font-weight: bold;
        }

        .detail-list p:not(.detail-list-header){
          margin: 0;
        }

        .details::part(base) {
          border-radius: 0;
          border-bottom-left-radius: 10px;
          border-bottom-right-radius: 10px;
          border: none;
        }
        .details::part(summary) {
          font-weight: bold;
          font-size: var(--card-body-font-size);
        }
        .details::part(header) {
          height: 40px;
          padding: 1em .75em;
        }

        .detail-grid {
          display: flex;
          flex-direction: column;
          row-gap: 0.5em;
        }

        #sec-header {
          justify-content: space-between;
          row-gap: .5em;
          padding: 1em;
          border-bottom: 1px solid #c4c4c4;
          min-height: 318px;
        }
        #sec-top {
          display: flex;
          column-gap: 1em;
          justify-content: space-between;
        }
        #sec-text {
          width: 100%;
          row-gap: 0.5em;
        }
        #sec-actions {
          row-gap: 1em;
          width: 66%;
        }
        .progressRingSkeleton::part(base) {
          height: 100px;
          width: 100px;
          border-radius: 50%;
        }

        .test-result {
          display: flex;
          gap: .5em;
          align-items: center;
        }
        .test-result p {
          font-weight: normal;
          font-size: 14px;
        }
        .test-result img {
          height: 17px;
        }
        .summary-skeleton {
          width: 200px;
          --color: #d0d0d3
        }
        .desc-skeleton {
          --color: #d0d0d3
        }
        .gap {
          gap: .5em;
        }
        sl-tooltip::part(base){
          --sl-tooltip-font-size: 14px;
        }

        .animate{
          animation-delay: 1s;
          animation: shake 1s cubic-bezier(.36,.07,.19,.97) both;
          transform: translate3d(0, 0, 0);
          backface-visibility: hidden;
          perspective: 1000px;
        }

        @keyframes shake {
          10%, 90% {
            transform: translate3d(-1px, 0, 0);
          }

          20%, 80% {
            transform: translate3d(2px, 0, 0);
          }

          30%, 50%, 70% {
            transform: translate3d(-4px, 0, 0);
          }

          40%, 60% {
            transform: translate3d(4px, 0, 0);
          }
        }

        .dialog::part(body){
          padding-top: 0;
          padding-bottom: 0;
        }
        .dialog::part(title){
          display: none;
        }
        .dialog::part(panel) {
          display: flex;
          flex-direction: column;
          align-items: center;
          width: 65%;
        }
        .dialog::part(overlay){
          backdrop-filter: blur(10px);
        }
        .dialog::part(close-button__base){
          position: absolute;
          top: 5px;
          right: 5px;
        }

        /* Retest modal */
        #confirmationButtons {
          display: flex;
          justify-content: space-evenly;
          margin-bottom: 1em;
        }

        #confirmationButtons > *{
         width: 45%;
        }

        .loader {
          width: 12px;
          height: 12px;
          border-radius: 50%;
          display: block;
          margin:15px auto;
          position: relative;
          color: var(--primary-color);
          box-sizing: border-box;
          animation: animloader 2s linear infinite;
        }

        @keyframes animloader {
          0% {
            box-shadow: 14px 0 0 -2px,  38px 0 0 -2px,  -14px 0 0 -2px,  -38px 0 0 -2px;
          }
          25% {
            box-shadow: 14px 0 0 -2px,  38px 0 0 -2px,  -14px 0 0 -2px,  -38px 0 0 2px;
          }
          50% {
            box-shadow: 14px 0 0 -2px,  38px 0 0 -2px,  -14px 0 0 2px,  -38px 0 0 -2px;
          }
          75% {
            box-shadow: 14px 0 0 2px,  38px 0 0 -2px,  -14px 0 0 -2px,  -38px 0 0 -2px;
          }
          100% {
            box-shadow: 14px 0 0 -2px,  38px 0 0 2px,  -14px 0 0 -2px,  -38px 0 0 -2px;
          }
        }

        @media(max-width: 900px){
          #header-row {
            flex-direction: column-reverse;
            row-gap: 1em;
          }

          #app-card{
            width: 100%;
          }
          #app-actions {
            width: 100%;
          }

          #two-cell-row {
            flex-direction: column;
            row-gap: 1em;
          }
          #two-cell-row > * {
            width: 100%;
          }
          #sw-header {
            min-height: unset;
          }
          #sec-header {
            min-height: unset;
          }
        }

        /* @media(max-width: 700px){
          --button-padding
        } */

        @media(max-width: 600px){
          #app-card-header{
            grid-template-columns: 1fr 5fr;
            grid-template-rows: 1fr 1fr;
          }
          #app-card-desc, .skeleton-desc {
            grid-column: 1 / 3;
          }
        }

        ${mediumBreakPoint(css`
          #mh-content {
            flex-direction: column;
          }

          #mh-actions, #sw-actions {
            align-items: flex-start;
            width: 50%;
          }

          #mh-text {
            width: 100%;
          }

          #manifest-detail-grid{
            display: flex;
            flex-direction: column;
          }

          sl-progress-ring {
            --size: 75px;
            --track-width: 4px;
            --subheader-font-size: 14px;
          }
          .progressRingSkeleton::part(base) {
            width: 75px;
            height: 75px;
          }
        `)}
        ${smallBreakPoint(css`
          sl-progress-ring {
            --size: 75px;
            --track-width: 4px;
            font-size: 14px;
          }

          .progressRingSkeleton::part(base) {
            width: 75px;
            height: 75px;
          }

          #header-row {
            flex-direction: column-reverse;
            row-gap: 1.5em;
          }

          #app-card{
            width: 100%;
          }

          #app-actions {
            width: 100%;
          }

          #app-actions .arrow_link {
            font-size: 12px;
          }

          #retest img {
            height: 14px;
          }

          #package{
            width: 50%;
            row-gap: .75em;
          }

          #test-download {
            font-size: 10px;
          }

          #mh-content {
            flex-direction: column;
          }

          #mh-text {
            width: 100%;
          }

          #manifest-detail-grid{
            display: flex;
            flex-direction: column;
          }

          #report-wrapper .alternate {
            font-size: 16px;
          }

          .half-width-cards {
            width: 100%;
          }

          #actions-footer p {
            font-size: 14px;
          }

          #actions-footer img {
            height: 18px;
            width: auto;
          }
          #last-edited {
            font-size: 14px;
          }
          #manifest-header, #sw-header, #sec-header {
            padding-bottom: 2.5em;
          }
          #mh-actions, #sw-actions, #sec-header {
            row-gap: 1.5em;
          }
        `)}
      `,
    ];
  }

  /* Legacy code, scared to remove. IDK the application of this code */
  constructor() {
    super();
    this.mql.addEventListener('change', e => {
      this.isDeskTopView = e.matches;
    });
  }
  
  // Runs when the page loads.
  // Responsible for setting running the initial tests
  async connectedCallback(): Promise<void> {
    super.connectedCallback();
    const search = new URLSearchParams(location.search);
    const site = search.get('site');
    if (site) {
      this.siteURL = site;
      this.runAllTests(site);
      sessionStorage.setItem('last_tested', JSON.stringify(new Date()));
    }

    setInterval(() => this.pollLastTested(), 120000);
  }


  // Expands the Action items details on load
  firstUpdated() {
    this.rotateNinety("todo");
  }

  // Polling function that updates the time that the site was last tested
  pollLastTested(){
    let last = new Date(JSON.parse(sessionStorage.getItem('last_tested')!));
    let now = new Date();
    let diff = now.getTime() - last.getTime();

    if(diff < 60000){
      this.lastTested = "Last tested seconds ago";
    } else if (diff < 3600000) {
      let mins = Math.floor(diff / 60000);
      this.lastTested = "Last tested " + mins + " minutes ago";
    } else if (diff < 86400000) {
      let hours = Math.floor(diff / 3600000);
      this.lastTested = "Last tested " + hours + " hours ago";
    } else {
      let days = Math.floor(diff / 86400000);
      this.lastTested = "Last tested " + days + " days ago";
    }
    this.requestUpdate();
  }

  // Fetches the sites manifest from the URL
  // If it's missing it creates one and sets a flag
  // If it's there then it saves it to sessionStorage
  async getManifest(url: string): Promise<ManifestContext> {
    this.isAppCardInfoLoading = true;
    let manifestContext: ManifestContext | undefined;

    manifestContext = await fetchOrCreateManifest(url);
    this.createdManifest = false;

    if(!manifestContext){
      this.createdManifest = true;
      manifestContext = await createManifestContextFromEmpty(url);
    }

    this.manifestContext = manifestContext;

    this.isAppCardInfoLoading = false;
    this.populateAppCard(manifestContext!, url);
    return manifestContext!;
  }

  // Populates the "App Card" from the manifest.
  // Uses the URL for loading the image.
  async populateAppCard(manifestContext: ManifestContext, url: string) {
    let cleanURL = url.replace(/(^\w+:|^)\/\//, '')

    if (manifestContext && !this.createdManifest) {
      const parsedManifestContext = manifestContext;

      let icons = parsedManifestContext.manifest.icons;

      let chosenIcon: any;

      if(icons){
        let maxSize = 0;
        for(let i = 0; i < icons.length; i++){
          let icon = icons[i];
          let size = icon.sizes?.split("x")[0];
          if(size === '512'){
            chosenIcon = icon;
            break;
          } else{
            if(parseInt(size!) > maxSize){
              maxSize = parseInt(size!);
              chosenIcon = icon;
            }
          }
        }
      }

      let iconUrl: string;
      if(chosenIcon){
        iconUrl = this.iconSrcListParse(chosenIcon);
      } else {
        iconUrl = "/assets/icons/icon_512.png"
      }

      
      this.proxyLoadingImage = true;
      await this.testImage(iconUrl).then(
        function fulfilled(_img) {
          //console.log('That image is found and loaded', img);
        },

        function rejected() {
          //console.log('That image was not found');
          iconUrl = `https://pwabuilder-safe-url.azurewebsites.net/api/getSafeUrl?url=${iconUrl}`;
        }
      );
      this.proxyLoadingImage = false;

      this.appCard = {
        siteName: parsedManifestContext.manifest.short_name
          ? parsedManifestContext.manifest.short_name
          : (parsedManifestContext.manifest.name ? parsedManifestContext.manifest.name : 'Untitled App'),
        siteUrl: cleanURL,
        iconURL: iconUrl,
        iconAlt: "Your sites logo",
        description: parsedManifestContext.manifest.description
          ? parsedManifestContext.manifest.description
          : 'Add an app description to your manifest',
      };
      if(manifestContext.manifest.theme_color && manifestContext.manifest.theme_color !== 'none'){
        this.CardStyles.backgroundColor = manifestContext.manifest.theme_color;
        // calculate whether is best to use white or black
        let color = this.pickTextColorBasedOnBgColorAdvanced(manifestContext.manifest.theme_color, '#ffffff', '#000000');
        this.CardStyles.color = color;
        this.BorderStyles.borderTop = `1px solid ${color + '33'}`
        this.LastEditedStyles.color = color + 'b3';
        color === "#ffffff" ? this.retestPath = "/assets/new/retest-white.svg" : "/assets/new/retest-black.svg"

      }
    } else {
        this.appCard = {
          siteName: "Missing Name",
          siteUrl: cleanURL,
          description: "Your manifest description is missing.",
          iconURL: "/assets/new/icon_placeholder.png",
          iconAlt: "A placeholder for you sites icon"
        };
    }
  }

  // Tests if an image will load
  // If it fails, we use our proxy service to fetch it
  // If it succeeds, we load it
  testImage(url: string) {

    // Define the promise
    const imgPromise = new Promise(function imgPromise(resolve, reject) {

        // Create the image
        const imgElement = new Image();

        // When image is loaded, resolve the promise
        imgElement.addEventListener('load', function imgOnLoad() {
            resolve(this);
        });

        // When there's an error during load, reject the promise
        imgElement.addEventListener('error', function imgOnError() {
            reject();
        })

        // Assign URL
        imgElement.src = url;

    });

    return imgPromise;
  }

  // Looks at the brackground color from the sites manifest
  // If its darker, returns lightColor for the background of app card
  // If its lighter, returns darkColor for the background of app card
  pickTextColorBasedOnBgColorAdvanced(bgColor: string, lightColor: string, darkColor: string): string {

    //@ts-ignore:next-line
    var colors: any = new Color(bgColor).coords;

    var c = colors.map((num: number) => {
      if (num <= 0.03928) {
        return num / 12.92;
      }
      return Math.pow((num + 0.055) / 1.055, 2.4);
    });
    var L = (0.2126 * c[0]) + (0.7152 * c[1]) + (0.0722 * c[2]);
    let chosenColor = (L > 0.3) ?  darkColor : lightColor;
    return chosenColor
  }

  // Runs the Manifest, SW and SEC Tests. Sets "canPackage" to true or false depending on the results of each test
  async runAllTests(url: string) {
    this.runningTests = true;
    await this.getManifest(url);
    await Promise.all([ this.testManifest(), this.testServiceWorker(url), this.testSecurity(url)]).then(() =>
    {
      this.canPackage = this.canPackageList.every((can: boolean) => can);
    });

    this.runningTests = false;
  }

  // Tests the Manifest and populates the manifest card detail dropdown
  async testManifest() {
    //add manifest validation logic
    // note: wrap in try catch (can fail if invalid json)
    this.manifestDataLoading = true;
    let details = (this.shadowRoot!.getElementById("mani-details") as any);
    details!.disabled = true;
    let manifest;

    if(!this.createdManifest){
      manifest = JSON.parse(sessionStorage.getItem("PWABuilderManifest")!).manifest;
      this.validationResults = await validateManifest(manifest);

      //  This just makes it so that the valid things are first
      // and the invalid things show after.
      this.validationResults.sort((a, b) => {
        if(a.valid && !b.valid){
          return 1;
        } else if(b.valid && !a.valid){
          return -1;
        } else {
          return a.member.localeCompare(b.member);
        }
      });
      this.manifestTotalScore = this.validationResults.length;

      this.validationResults.forEach((test: Validation) => {
        if(test.valid){
          this.manifestValidCounter++;
        } else {
          let status ="";
          if(test.category === "required" || test.testRequired){
            status = "red";
            this.manifestRequiredCounter++;
          } else if(test.category === "recommended"){
            status = "yellow";
            this.manifestReccCounter++;
          } else {
            status = "yellow";
          }

          this.todoItems.push({"card": "mani-details", "field": test.member, "displayString": test.displayString ?? "", "fix": test.errorString, "status": status});
          
        }
      });
    } else {
      manifest = {};
      this.todoItems.push({"card": "mani-details", "field": "Open Manifest Modal", "fix": "Edit and download your created manifest (Manifest not found before detection tests timed out)", "status": "red"});
    }
    
    let amt_missing = await this.handleMissingFields(manifest);

    this.manifestTotalScore += amt_missing;

    if(this.manifestRequiredCounter > 0){
      this.canPackageList[0] = false;
    } else {
      this.canPackageList[0] = true;
    }

    this.manifestDataLoading = false;
    details!.disabled = false;

    sessionStorage.setItem(
      'manifest_tests',
      JSON.stringify(this.validationResults)
    );
    //TODO: Fire event when ready
    this.requestUpdate();
  }

  // Tests the SW and populates the SW card detail dropdown
  async testServiceWorker(url: string) {
    //call service worker tests
    let details = (this.shadowRoot!.getElementById("sw-details") as any);
    details!.disabled = true;

    let missing = false;

    const serviceWorkerTestResult = await testServiceWorker(url);
    this.serviceWorkerResults = serviceWorkerTestResult;

    this.serviceWorkerResults.forEach((result: any) => {
      if(result.result){
        this.swValidCounter++;
      } else {
        let status ="";
        if(result.category === "required"){
          status = "red";
          missing = true;
          this.swRequiredCounter++;
          this.todoItems.push({"card": "sw-details", "field": "Open SW Modal", "fix": "Add Service Worker to Base Package (SW not found before detection tests timed out)", "status": status});
        } else if(result.category === "recommended"){
          status = "yellow";
          this.swReccCounter++;
        } else {
          status = "yellow";
        }

        if(!missing){
          this.todoItems.push({"card": "sw-details", "field": result.infoString, "fix": result.infoString, "status": status});
        }
      }
    })

    if(this.swRequiredCounter > 0){
      this.canPackageList[1] = false;
    } else {
      this.canPackageList[1] = true;
    }

    this.swTotalScore = this.serviceWorkerResults.length;

    this.swDataLoading = false;
    details!.disabled = false;

    //save serviceworker tests in session storage
    sessionStorage.setItem(
      'service_worker_tests',
      JSON.stringify(serviceWorkerTestResult)
    );
    this.requestUpdate();
  }

  // Tests the Security and populates the Security card detail dropdown 
  async testSecurity(url: string) {
    //Call security tests
    let details = (this.shadowRoot!.getElementById("sec-details") as any);
    details!.disabled = true;

    const securityTests = await testSecurity(url);
    this.securityResults = securityTests;

    this.securityResults.forEach((result: any) => {
      if(result.result){
        this.secValidCounter++;
      } else {
        let status ="";
        if(result.category === "required"){
          status = "red";
          this.secRequiredCounter++;
        } else if(result.category === "recommended"){
          status = "yellow";
          this.manifestReccCounter++;
        } else {
          status = "yellow";
        }

        this.todoItems.push({"card": "sec-details", "field": result.infoString, "fix": result.infoString, "status": status});
      }
    })

    if(this.secRequiredCounter > 0){
      this.canPackageList[2] = false;
    } else {
      this.canPackageList[2] = true;
    }

    this.secTotalScore = this.securityResults.length;

    this.secDataLoading = false;
    details!.disabled = false;

    //save security tests in session storage
    sessionStorage.setItem('security_tests', JSON.stringify(securityTests));
    this.requestUpdate();
  }

  // If some manifest fields are missing it adds it to the drop down and returns the number that were missing
  async handleMissingFields(manifest: Manifest){
    let missing = await reportMissing(manifest);

    missing.forEach((field: string) => {
      if(required_fields.includes(field)){
        this.requiredMissingFields.push(field);
        this.manifestRequiredCounter++;
        this.todoItems.push({"card": "mani-details", "field": field, "fix": "Add~to your manifest", status: "red"})
      } else if(reccommended_fields.includes(field)){
        this.reccMissingFields.push(field);
        this.manifestReccCounter++;
      } else if(optional_fields.includes(field)){
        this.optMissingFields.push(field)
      }
      if(!this.createdManifest && !required_fields.includes(field)){
        this.todoItems.push({"card": "mani-details", "field": field, "fix": "Add~to your manifest"})
      }
    });
    let num_missing = missing.length;
    return num_missing
  }

  /**
  * Triggers all tests to retest
  * If coming from confirmation is true, we have to delay a bit so a special message can show
  * @param {boolean} comingFromConfirmation
  * @return {void} 
  */
  async retest(comingFromConfirmation: boolean) {
    recordPWABuilderProcessStep("retest_clicked", AnalyticsBehavior.ProcessCheckpoint);
    this.retestConfirmed = true;
    if(comingFromConfirmation){
      await this.delay(3000)
    }
    (this.shadowRoot!.querySelector(".dialog") as any)!.hide();
    if (this.siteURL) {
      this.resetData();
      this.runAllTests(this.siteURL);
      sessionStorage.setItem('last_tested', JSON.stringify(new Date()));
    }
  }

  // Delay function. Delays a given amt of ms
  delay(ms: number) {
    return new Promise(resolve => setTimeout(resolve, ms));
  }

  // Resets all data btwn tests
  resetData(){
    // reset scores
    this.manifestValidCounter = 0;
    this.manifestTotalScore = 0;
    this.manifestRequiredCounter = 0;
    this.swValidCounter = 0;
    this.swTotalScore = 0;
    this.swRequiredCounter = 0;
    this.secValidCounter = 0;
    this.secTotalScore = 0;
    this.secRequiredCounter = 0;


    // reset todo lsit
    this.todoItems = [];

    // reset missing lists
    this.requiredMissingFields = [];
    this.reccMissingFields = [];
    this.optMissingFields = [];

    // activate loaders
    this.manifestDataLoading = true;
    this.swDataLoading = true;
    this.secDataLoading = true;
    this.canPackage = false;

    // last tested
    this.lastTested = "Last tested seconds ago"

    // hide the detail lists
    let details = this.shadowRoot!.querySelectorAll('sl-details');

    details.forEach((detail: any) => {
      if(detail.id != "todo-detail"){
        detail.hide();
      } else {
        detail.show()
      }
    });

    // reset retest data
    this.retestConfirmed = false;
  }

  copyReportCardLink() {
    navigator.clipboard.writeText(window.location.href).then(() => {
      setTimeout(() =>{this.shadowRoot!.querySelector("#cl-mani-tooltip")!.removeAttribute('open')}, 2000)
    })
  } 

  // Opens manifest editor and tracks analytics
  async openManifestEditorModal() {
    let dialog: any = this.shadowRoot!.querySelector("manifest-editor-frame")!.shadowRoot!.querySelector(".dialog");

    await dialog!.show();
    recordPWABuilderProcessStep("manifest_editor_opened", AnalyticsBehavior.ProcessCheckpoint);
  }

   // Opens SW Selector and tracks analytics
  async openSWSelectorModal() {
    let dialog: any = this.shadowRoot!.querySelector("sw-selector")!.shadowRoot!.querySelector(".dialog");

    await dialog.show()
    recordPWABuilderProcessStep("sw_selector_opened", AnalyticsBehavior.ProcessCheckpoint);
  }

   // Opens publish pane and tracks analytics
  async openPublishModal() {
    let dialog: any = this.shadowRoot!.querySelector("publish-pane")!.shadowRoot!.querySelector(".dialog");

    await dialog.show()
    recordPWABuilderProcessStep("publish_modal_opened", AnalyticsBehavior.ProcessCheckpoint);
  }

   // Opens test publish modal and tracks analytics
  async openTestPublishModal() {
    let dialog: any = this.shadowRoot!.querySelector("test-publish-pane")!.shadowRoot!.querySelector(".dialog");

    await dialog.show()
    recordPWABuilderProcessStep("test_publish_modal_opened", AnalyticsBehavior.ProcessCheckpoint);
  }

  // Gets full icon URL from manifest given a manifest icon object
  iconSrcListParse(icon: any) {
    let manifest = getManifestContext().manifest;
    let manifestURL = getManifestContext().manifestUrl;
    let iconURL: string = this.handleImageUrl(icon, manifest, manifestURL) || '';

    return iconURL;
  }

  // Makes sure the icon URL is valid
  handleImageUrl(icon: Icon, manifest: Manifest, manifestURL: string) {
    if (icon.src.indexOf('data:') === 0 && icon.src.indexOf('base64') !== -1) {
      return icon.src;
    }

    let url = resolveUrl(manifestURL, manifest?.startUrl);
    url = resolveUrl(url?.href, icon.src);

    if (url) {
      return url.href;
    }

    return undefined;
  }

  // Decides color of Progress rings depending on required and reccommended fields
  decideColor(card: string){

    let instantRed = false;
    if(card === "manifest"){
      instantRed = this.manifestRequiredCounter > 0;
    } else if(card === "sw"){
      instantRed = this.swRequiredCounter > 0;
    } else {
      instantRed = this.secRequiredCounter > 0;
    }

    let instantYellow = false;
    if(card === "manifest"){
      instantYellow = this.manifestReccCounter > 0;
    } else if(card === "sw"){
      instantYellow = this.swReccCounter > 0;
    } else {
      instantYellow = this.secReccCounter > 0;
    }

    if(instantRed){
      return {"green": false, "red": true, "yellow": false};
    } else if(instantYellow){
      return {"green": false, "red": false, "yellow": true};
    } else {
      return {"green": true, "red": false, "yellow": false};
    }

  }

  // Swaps messages for each card depending on state of each card
  decideMessage(valid: number, total: number, card: string){

    let instantRed = false;
    let index = 0;
    if(card === "manifest"){
      instantRed = this.manifestRequiredCounter > 0;
    } else if(card === "sw"){
      index = 1;
      instantRed = this.swRequiredCounter > 0;
    } else {
      index = 2;
      instantRed = this.secRequiredCounter > 0;
    }

    let ratio = parseFloat(JSON.stringify(valid)) / total;

    let messages = this.possible_messages[index].messages;

    if(this.createdManifest || ratio == 0 || (card ==="sec" && ratio != 1)){
      return messages["none"];
    } else if(instantRed){
      return messages["blocked"];
    } else if(ratio != 1){
      return messages["yellow"];
    } else {
      return messages["green"];
    }
  }

  // Scrolls and Shakes the respective item from a click of an action item
  async animateItem(e: CustomEvent){
    e.preventDefault;
    recordPWABuilderProcessStep("todo_item_clicked", AnalyticsBehavior.ProcessCheckpoint);

    if(e.detail.card === "retest"){
      this.thingToAdd = e.detail.displayString;
      this.showConfirmationModal = true;
      return;
    } else if(e.detail.field === "Open Manifest Modal"){
      let frame = this.shadowRoot!.querySelector("manifest-editor-frame");
      (frame?.shadowRoot!.querySelector(".dialog")! as any).show();
      return;
    } else if(e.detail.field === "Open SW Modal"){
      let frame = this.shadowRoot!.querySelector("sw-selector");
      (frame?.shadowRoot!.querySelector(".dialog")! as any).show();
      return;
    }

    let details = this.shadowRoot!.getElementById(e.detail.card);

    await (details as any)!.show();

    details!.scrollIntoView({behavior: "smooth"});
    
    let itemList = this.shadowRoot!.querySelectorAll('[data-field="' + e.detail.field + '"]');

    // The below block is just to get the specific item to animate if a field has more than 1 test.
    let item: any;
    if(itemList!.length === 1){
      item = itemList![0]
    } else {
      itemList.forEach((temp: any) => {
        let textSplit = temp.querySelector('p').innerHTML.split("-->");
        let text = textSplit[textSplit.length - 1]
        if(text === e.detail.displayString){
          item = temp;
        }
      })
    }

    item!.classList.toggle("animate");
    setTimeout(() => {
      item!.classList.toggle("animate");
    }, 1000)
  }

  // Function to add a special to do to the action items list that tells the user to retest their site.
  addRetestTodo(toAdd: string){
    this.todoItems.push({"card": "retest", "field": "Manifest", "fix": "Add " + toAdd + " to your server and retest your site!", "status": "retest", "displayString": toAdd});
    this.requestUpdate();
  }

  // Rotates the icon on each details drop down to 0 degrees
  rotateZero(card: string){
    recordPWABuilderProcessStep(card + "_details_expanded", AnalyticsBehavior.ProcessCheckpoint);
    let icon: any = this.shadowRoot!.querySelector('[data-card="' + card + '"]');
    if(icon){
      icon!.style.transform = "rotate(0deg)";
    }
  }

  // Rotates the icon on each details drop down to 90 degrees
  rotateNinety(card: string){
    recordPWABuilderProcessStep(card + "_details_closed", AnalyticsBehavior.ProcessCheckpoint);
    let icon: any = this.shadowRoot!.querySelector('[data-card="' + card + '"]');
    if(icon){
      icon!.style.transform = "rotate(90deg)";
    }
  }

  // Sorts the action items list with the required stuff first
  sortTodos(){
    this.todoItems.sort((a, b) => {
      if(a.status === "red" && b.status !== "red"){
        return -1;
      } else if(b.status === "red" && a.status !== "red"){
        return 1;
      } else {
        return a.field.localeCompare(b.field);
      }
    });

    return this.todoItems;
  }

  // Pages the action items
  paginate() {
    let array = this.sortTodos();
    return array.slice((this.pageNumber - 1) * this.pageSize, this.pageNumber * this.pageSize);
  }

  // Moves to the next window in the action items list
  switchPage(up: boolean){
    if(up && this.pageNumber * this.pageSize < this.todoItems.length){
      this.pageNumber++;
    } else if(!up && this.pageNumber != 1){
      this.pageNumber--;
    }
    this.requestUpdate();
  }

  // Returns a list that represents the number of dots need for pagination
  getDots(){
    let dots: any[] = [];

    let totalPages = Math.ceil(this.todoItems.length / this.pageSize);

    for(let i = 0; i < totalPages; i++){
      dots.push("dot");
    }
    return dots;
  }

  // Renders the indicators for each action item
  renderIndicators(){
    let yellow = 0;
    let red = 0;

    this.todoItems.forEach((todo: any) => {
      if(todo.status == "red"){
        red++;
      } else {
        yellow++;
      }
    })

    if(yellow + red != 0){
      return html`
      <div id="indicators-holder">
        ${red != 0 ? html`<div class="indicator"><img src=${stop_src} alt="invalid result icon"/><p>${red}</p></div>` : html``}
        ${yellow != 0 ? html`<div class="indicator"><img src=${yield_src} alt="yield result icon"/><p>${yellow}</p></div>` : html``}
      </div>`
    }
    return html``
    
  }

  render() {
    return html`
      <app-header></app-header>
      <div id="report-wrapper">
        <div id="content-holder">
          <div id="header-row">
          ${this.isAppCardInfoLoading ?
          html`
            <div id="app-card" class="flex-col skeleton-effects">
              <div id="app-card-header">
                <sl-skeleton id="app-image-skeleton" effect="pulse"></sl-skeleton>
                <div id="card-info" class="flex-col">
                  <sl-skeleton class="app-info-skeleton" effect="pulse"></sl-skeleton>
                  <sl-skeleton class="app-info-skeleton" effect="pulse"></sl-skeleton>
                </div>
                <sl-skeleton class="app-info-skeleton skeleton-desc" effect="pulse"></sl-skeleton>
              </div>
              <div id="app-card-footer">
                <sl-skeleton class="app-info-skeleton-half" effect="pulse"></sl-skeleton>
              </div>
            </div>`
            :
            html`
            <div id="app-card" class="flex-col" style=${this.createdManifest ? styleMap({ backgroundColor: '#ffffff', color: '#595959' }) : styleMap(this.CardStyles)}>
              <div id="app-card-header">
                <div id="pwa-image-holder">
                  ${this.proxyLoadingImage ? html`<span class="proxy-loader"></span>` : html`<img src=${this.appCard.iconURL} alt=${this.appCard.iconAlt} />`}
                </div>
                <div id="card-info" class="flex-col">
                  <p id="site-name">${this.appCard.siteName}</p>
                  <p id="site-url">${this.appCard.siteUrl}</p>
                </div>
                <p id="app-card-desc">${this.appCard.description}</p>
              </div>
              <div id="app-card-footer" style=${styleMap(this.BorderStyles)}>
                <div id="test" style=${styleMap(this.CardStyles)}>
                  <button
                    type="button"
                    id="retest"
                    @click=${() => {
                      this.retest(false);
                    }}
                    ?disabled=${this.runningTests}
                  >
                    <p id="last-edited" style=${styleMap(this.LastEditedStyles)}>${this.lastTested}</p>

                    <img
                      src=${this.retestPath}
                      alt="retest site"
                      role="presentation"
                    />
                  </button>
                </div>
              </div>
              
            </div>`}
            <div id="app-actions" class="flex-col">
              <div id="package" class="flex-col-center">
                  ${this.canPackage ?
                    html`
                    <button
                      type="button"
                      id="pfs"
                      @click=${() => this.openPublishModal()}
                    >
                      Package For Stores
                    </button>
                    ` :
                    html`
                    <sl-tooltip class="mani-tooltip">
                    ${this.runningTests ?
                      html`<div slot="content" class="mani-tooltip-content"><img src="/assets/new/waivingMani.svg" alt="Waiving Mani" /> <p>Running tests...</p></div>` :
                      html`<div slot="content" class="mani-tooltip-content"><img src="/assets/new/waivingMani.svg" alt="Waiving Mani" /><p>Your PWA is not store ready! Check your To-do-list and handle all required items!</p></div>`}
                        <button
                          type="button"
                          id="pfs-disabled"
                          aria-disabled="true"
                        >
                          Package For Stores
                        </button>
                    </sl-tooltip>
                    `}
<<<<<<< HEAD
                <button type="button" id="test-download" @click=${() => this.openTestPublishModal()} ?disabled=${this.runningTests || this.createdManifest}>
                  <p class="arrow_link">Download Test Package</p>
=======
                <button type="button" id="test-download" @click=${() => this.openTestPublishModal()}>
                  <p class="arrow_link">Download test package</p>
                  <img
                    src="/assets/new/arrow.svg"
                    alt="arrow"
                  />
>>>>>>> bb63ddeb
                </button>
              </div>
              <div id="actions-footer" class="flex-center">
                <p>Available stores:</p>
                <img
                  title="Windows"
                  src="/assets/windows_icon.svg"
                  alt="Windows"
                />
                <img title="iOS" src="/assets/apple_icon.svg" alt="iOS" />
                <img
                  title="Android"
                  src="/assets/android_icon_full.svg"
                  alt="Android"
                />
                <img
                  title="Meta Quest"
                  src="/assets/meta_icon.svg"
                  alt="Meta Quest"
                />
              </div>
            </div>
          </div>

          <div id="todo">
            <sl-details
              id="todo-detail"
              @sl-show=${() => this.rotateNinety("todo")}
              @sl-hide=${() => this.rotateZero("todo")}
              open
              >
              <div class="details-summary" slot="summary">
                <div id="todo-summary-left">
                  <p>Action Items</p>
                  ${(!this.manifestDataLoading && !this.swDataLoading && !this.secDataLoading) ? this.renderIndicators() : html``}
                </div>
                  <img class="dropdown_icon" data-card="todo" src="/assets/new/dropdownIcon.svg" alt="dropdown toggler"/>
                
              </div>
             ${(!this.manifestDataLoading && !this.swDataLoading && !this.secDataLoading) ? this.paginate().map((todo: any) =>
                html`
                  <todo-item
                    .status=${todo.status}
                    .field=${todo.field}
                    .fix=${todo.fix}
                    .card=${todo.card}
                    .displayString=${todo.displayString}
                    @todo-clicked=${(e: CustomEvent) => this.animateItem(e)}>
                  </todo-item>`
              ) : html`<span class="loader"></span>`}

            ${((!this.manifestDataLoading && !this.swDataLoading && !this.secDataLoading) && (this.todoItems.length > this.pageSize)) ?
              html`
              <div id="pagination-actions">
                <button class="pagination-buttons" type="button"  @click=${() => this.switchPage(false)}><sl-icon class="pageToggles" name="chevron-left"></sl-icon></button>
                <div id="dots">
                  ${this.getDots().map((_dot: any, index: number) => 
                    this.pageNumber == index + 1 ? 
                      html`
                        <img src="/assets/new/active_dot.svg" alt="active dot" />
                      ` :
                      html`
                        <img src="/assets/new/inactive_dot.svg" alt="inactive dot" />
                      `)}
                </div>
                <button class="pagination-buttons" type="button"  @click=${() => this.switchPage(true)}><sl-icon class="pageToggles" name="chevron-right"></sl-icon></button>
              </div>` : html``}
            </sl-details>
          </div>

          <div id="manifest" class="flex-col">
            <div id="manifest-header">
              <div id="mh-content">
                <div id="mh-text" class="flex-col">
                  <p class="card-header">Manifest</p>
                  ${this.manifestDataLoading ?
                    html`
                      <div class="flex-col gap">
                        <sl-skeleton class="desc-skeleton" effect="pulse"></sl-skeleton>
                        <sl-skeleton class="desc-skeleton" effect="pulse"></sl-skeleton>
                      </div>
                    ` :
                    html`
                    <p class="card-desc">
                      ${this.decideMessage(this.manifestValidCounter, this.manifestTotalScore, "manifest")}
                    </p>
                  `}
                </div>

                <div id="mh-actions" class="flex-col">
                  ${this.manifestDataLoading ?
                    html`
                      <div class="flex-col gap">
                        <sl-skeleton class="desc-skeleton" effect="pulse"></sl-skeleton>
                        <sl-skeleton class="desc-skeleton" effect="pulse"></sl-skeleton>
                      </div>
                    ` :
                    html`
                      ${this.createdManifest ?
                      html`
                          <sl-tooltip class="mani-tooltip" open>
                            <div slot="content" class="mani-tooltip-content"><img src="/assets/new/waivingMani.svg" alt="Waiving Mani" /> <p>We did not find a manifest on your site before our tests timed out so we have created a manifest for you! <br> Click here to customize it!</p></div>
                            <button type="button" class="alternate" @click=${() => this.openManifestEditorModal()}>Edit Your Manifest</button>
                          </sl-tooltip>` :
                      html`<button type="button" class="alternate" @click=${() => this.openManifestEditorModal()}>Edit Your Manifest</button>`
                      }

                      <a
                        class="arrow_anchor"
                        href="https://docs.pwabuilder.com/#/home/pwa-intro?id=web-app-manifests"
                        rel="noopener"
                        target="_blank"
                        @click=${() => recordPWABuilderProcessStep("manifest_documentation_clicked", AnalyticsBehavior.ProcessCheckpoint)}
                      >
                        <p class="arrow_link">Manifest Documentation</p>
                        <img
                          src="/assets/new/arrow.svg"
                          alt="arrow"
                        />
                      </a>
                  `}

                </div>
              </div>

              <div id="mh-right">
                ${this.manifestDataLoading ?
                    html`<sl-skeleton class="progressRingSkeleton" effect="pulse"></sl-skeleton>` :
                    html`<sl-progress-ring
                            id="manifestProgressRing"
                            class=${classMap(this.decideColor("manifest"))}
                            value="${this.createdManifest ? 0 : (parseFloat(JSON.stringify(this.manifestValidCounter)) / this.manifestTotalScore) * 100}"
                          >${this.createdManifest ? html`<img src="assets/new/macro_error.svg" class="macro_error" alt="missing manifest requirements" />` : html`${this.manifestValidCounter} / ${this.manifestTotalScore}`}</sl-progress-ring>`
                }
              </div>
            </div>
            <sl-details
              id="mani-details"
              class="details"
              @sl-show=${() => this.rotateNinety("mani-details")}
              @sl-hide=${() => this.rotateZero("mani-details")}
              >
              ${this.manifestDataLoading ? html`<div slot="summary"><sl-skeleton class="summary-skeleton" effect="pulse"></sl-skeleton></div>` : html`<div class="details-summary" slot="summary"><p>View Details</p><img class="dropdown_icon" data-card="mani-details" src="/assets/new/dropdownIcon.svg" alt="dropdown toggler"/></div>`}
              <div id="manifest-detail-grid">
                <div class="detail-list">
                  <p class="detail-list-header">Required</p>

                  ${this.requiredMissingFields.length > 0 ?
                  html`
                    ${this.requiredMissingFields.map((field: string) =>
                    html`<div class="test-result" data-field=${field}>
                          <sl-tooltip content=${field + " is missing from your manifest."} placement="right">
                            <img src=${stop_src} alt="invalid result icon"/>
                          </sl-tooltip>
                      <p>Manifest includes ${field} field</p>
                    </div>`
                    )}
                  ` :
                  html``}
                  
                  ${this.validationResults.map((result: Validation) => result.category === "required" || (result.testRequired && !result.valid) ?
                  html`
                    <div class="test-result" data-field=${result.member}>
                      ${result.valid ?
                        html`<img src=${valid_src} alt="passing result icon"/>` :
                        html`<sl-tooltip content=${result.errorString ? result.errorString : ""} placement="right">
                                <img src=${stop_src} alt="invalid result icon"/>
                              </sl-tooltip>`
                      }
                      <p>${result.displayString}</p>
                    </div>
                  ` :
                  html``)}
                </div>
                <div class="detail-list">
                  <p class="detail-list-header">Recommended</p>
                  ${this.reccMissingFields.length > 0 ?
                  html`
                    ${this.reccMissingFields.map((field: string) =>
                    html`<div class="test-result" data-field=${field}>
                          <sl-tooltip content=${field + " is missing from your manifest."} placement="right">
                            <img src=${yield_src} alt="yield result icon"/>
                          </sl-tooltip>
                      <p>Manifest includes ${field} field</p>
                    </div>`
                    )}
                  ` :
                  html``}
                  ${this.validationResults.map((result: Validation) => result.category === "recommended"  && ((result.testRequired && result.valid) || !result.testRequired) ?
                  html`
                    <div class="test-result" data-field=${result.member}>
                      ${result.valid ?
                        html`<img src=${valid_src} alt="passing result icon"/>` :
                        html`<sl-tooltip content=${result.errorString ? result.errorString : ""} placement="right">
                                <img src=${yield_src} alt="yield result icon"/>
                              </sl-tooltip>
                        `}
                      <p>${result.displayString}</p>
                    </div>
                  ` : html``)}
                </div>
                <div class="detail-list">
                  <p class="detail-list-header">Optional</p>
                  ${this.optMissingFields.length > 0 ?
                  html`
                    ${this.optMissingFields.map((field: string) =>
                    html`
                        <div class="test-result" data-field=${field}>
                          <sl-tooltip content=${field + " is missing from your manifest."} placement="right">
                            <img src=${yield_src} alt="yield result icon"/>
                          </sl-tooltip>
                          <p>Manifest includes ${field} field</p>
                        </div>`
                    )}
                  ` :
                  html``}

                  ${this.validationResults.map((result: Validation) => result.category === "optional" && ((result.testRequired && result.valid) || !result.testRequired) ?
                  html`
                    <div class="test-result" data-field=${result.member}>
                      ${result.valid ?
                        html`<img src=${valid_src} alt="passing result icon"/>` :
                        html`
                          <sl-tooltip content=${result.errorString ? result.errorString : ""} placement="right">
                            <img src=${yield_src} alt="yield result icon"/>
                          </sl-tooltip>
                        `}
                      <p>${result.displayString}</p>
                    </div>
                  ` : html``)}
                </div>
              </div>
            </sl-details>
          </div>

          <div id="two-cell-row">
            <div id="sw" class="half-width-cards">
              <div id="sw-header" class="flex-col">
                <div id="swh-top">
                  <div id="swh-text" class="flex-col">
                    <p class="card-header">Service Worker</p>
                    ${this.swDataLoading ?
                      html`
                        <div class="flex-col gap">
                          <sl-skeleton class="desc-skeleton" effect="pulse"></sl-skeleton>
                          <sl-skeleton class="desc-skeleton" effect="pulse"></sl-skeleton>
                        </div>
                      ` :
                      html`
                        <p class="card-desc">
                          ${this.decideMessage(this.swValidCounter, this.swTotalScore, "sw")}
                        </p>
                      `
                        }
                  </div>
                  ${this.swDataLoading ?
                    html`<sl-skeleton class="progressRingSkeleton" effect="pulse"></sl-skeleton>` :
                    html`<sl-progress-ring
                    id="swProgressRing"
                    class=${classMap(this.decideColor("sw"))}
                    value="${(parseFloat(JSON.stringify(this.swValidCounter)) / this.swTotalScore) * 100}"
                    >${this.swValidCounter == 0 ? html`<img src="assets/new/macro_error.svg" class="macro_error" alt="missing service worker requirements" />` : html`${this.swValidCounter} / ${this.swTotalScore}`}</sl-progress-ring>
                    `
                  }
                </div>
                <div id="sw-actions" class="flex-col">
                  ${this.swDataLoading ?
                  html`
                    <sl-skeleton class="desc-skeleton" effect="pulse"></sl-skeleton>
                  ` :
                  html`
                    <button type="button" class="alternate" @click=${() => this.openSWSelectorModal()}>
                      Generate Service Worker
                    </button>
                  `}

                  ${this.swDataLoading ?
                    html`
                      <sl-skeleton class="desc-skeleton" effect="pulse"></sl-skeleton>
                    ` :
                    html`
                      <a
                        class="arrow_anchor"
                        rel="noopener"
                        target="_blank"
                        href="https://docs.pwabuilder.com/#/home/sw-intro"
                        @click=${() => recordPWABuilderProcessStep("sw_documentation_clicked", AnalyticsBehavior.ProcessCheckpoint)}>
                        <p class="arrow_link">Service Worker Documentation</p>
                        <img
                          src="/assets/new/arrow.svg"
                          alt="arrow"
                        />
                      </a>
                    `
                  }

                </div>
              </div>
              <sl-details
                id="sw-details"
                class="details"
                @sl-show=${() => this.rotateNinety("sw-details")}
                @sl-hide=${() => this.rotateZero("sw-details")}
              >
                ${this.swDataLoading ? html`<div slot="summary"><sl-skeleton class="summary-skeleton" effect="pulse"></sl-skeleton></div>` : html`<div class="details-summary" slot="summary"><p>View Details</p><img class="dropdown_icon" data-card="sw-details" src="/assets/new/dropdownIcon.svg" alt="dropdown toggler"/></div>`}
                <div class="detail-grid">
                  <div class="detail-list">
                    <p class="detail-list-header">Required</p>
                    ${this.serviceWorkerResults.map((result: TestResult) => result.category === "required" ?
                    html`
                      <div class="test-result" data-field=${result.infoString}>
                        ${result.result ? html`<img src=${valid_src} alt="passing result icon"/>` : html`<img src=${stop_src} alt="invalid result icon"/>`}
                        <p>${result.infoString}</p>
                      </div>
                    ` :
                    html``)}
                  </div>
                  <div class="detail-list">
                    <p class="detail-list-header">Recommended</p>
                    ${this.serviceWorkerResults.map((result: TestResult) => result.category === "recommended" ?
                    html`
                    <div class="test-result" data-field=${result.infoString}>
                        ${result.result ? html`<img src=${valid_src} alt="passing result icon"/>` : html`<img src=${yield_src} alt="yield result icon"/>`}
                        <p>${result.infoString}</p>
                      </div>
                    ` :
                    html``)}
                  </div>
                  <div class="detail-list">
                    <p class="detail-list-header">Optional</p>
                    ${this.serviceWorkerResults.map((result: TestResult) => result.category === "optional" ?
                    html`
                      <div class="test-result" data-field=${result.infoString}>
                        ${result.result ? html`<img src=${valid_src} alt="passing result icon"/>` : html`<img src=${yield_src} alt="yield result icon"/>`}
                        <p>${result.infoString}</p>
                      </div>
                    ` :
                    html``)}
                  </div>
                </div>
              </sl-details>
            </div>
            <div id="security" class="half-width-cards">
              <div id="sec-header" class="flex-col">
                <div id="sec-top">
                  <div id="sec-text" class="flex-col">
                    <p class="card-header">Security</p>
                    ${this.secDataLoading ?
                      html`
                        <div class="flex-col gap">
                          <sl-skeleton class="desc-skeleton" effect="pulse"></sl-skeleton>
                          <sl-skeleton class="desc-skeleton" effect="pulse"></sl-skeleton>
                        </div>
                      ` :
                      html`
                        <p class="card-desc">
                          ${this.decideMessage(this.secValidCounter, this.secTotalScore, "sec")}
                        </p>
                      `
                        }
                  </div>
                  ${this.secDataLoading ?
                    html`<sl-skeleton class="progressRingSkeleton" effect="pulse"></sl-skeleton>` :
                    html`<sl-progress-ring
                    id="secProgressRing"
                    class=${classMap(this.decideColor("sec"))}
                    value="${(parseFloat(JSON.stringify(this.secValidCounter)) / this.secTotalScore) * 100}"
                    >${this.secValidCounter == 0 ? html`<img src="assets/new/macro_error.svg" class="macro_error" alt="missing requirements"/>` : html`${this.secValidCounter} / ${this.secTotalScore}`}</sl-progress-ring>
                    `
                  }

                </div>
                <div id="sec-actions" class="flex-col">
                  ${this.secDataLoading ?
                    html`
                      <sl-skeleton class="desc-skeleton" effect="pulse"></sl-skeleton>
                    ` :
                    html`
                      <a
                        class="arrow_anchor"
                        href="https://microsoft.github.io/win-student-devs/#/30DaysOfPWA/core-concepts/04" 
                        rel="noopener"
                        target="_blank"
                        @click=${() => recordPWABuilderProcessStep("security_documentation_clicked", AnalyticsBehavior.ProcessCheckpoint)}>
                        <p class="arrow_link">Security Documentation</p>
                        <img
                          src="/assets/new/arrow.svg"
                          alt="arrow"
                        />
                      </a>
                    `
                  }
                </div>
              </div>
              <sl-details
                id="sec-details"
                class="details"
                @sl-show=${() => this.rotateNinety("sec-details")}
                @sl-hide=${() => this.rotateZero("sec-details")}
                >
              ${this.secDataLoading ? html`<div slot="summary"><sl-skeleton class="summary-skeleton" effect="pulse"></sl-skeleton></div>` : html`<div class="details-summary" slot="summary"><p>View Details</p><img class="dropdown_icon" data-card="sec-details" src="/assets/new/dropdownIcon.svg" alt="dropdown toggler"/></div>`}
                <div class="detail-grid">
                  <div class="detail-list">
                    <p class="detail-list-header">Required</p>
                    ${this.securityResults.map((result: TestResult) => result.category === "required" ?
                      html`
                        <div class="test-result" data-field=${result.infoString}>
                          ${result.result ? html`<img src=${valid_src} alt="passing result icon"/>` : html`<img src=${stop_src} alt="invalid result icon"/>`}
                          <p>${result.infoString}</p>
                        </div>
                      ` :
                      html``)}
                  </div>
                </div>
              </sl-details>
            </div>
          </div>
        </div>
      </div>

      

      <sl-dialog class="dialog" ?open=${this.showConfirmationModal} @sl-hide=${() => this.showConfirmationModal = false} noHeader>
        ${this.retestConfirmed ?
          html`
          <p>Retesting your site now!</p>
          ` :
          html`
            <p>Have you added your new ${this.thingToAdd} to your site?</p>
            <div id="confirmationButtons">
              <sl-button>No</sl-button>
              <sl-button @click=${() => this.retest(true)}>Yes</sl-button>
            </div>
          `
        }

      </sl-dialog>
      <publish-pane></publish-pane>
      <test-publish-pane></test-publish-pane>
      ${this.manifestDataLoading ? html`` : html`<manifest-editor-frame .isGenerated=${this.createdManifest} @readyForRetest=${() => this.addRetestTodo("Manifest")}></manifest-editor-frame>`}
      <sw-selector @readyForRetest=${() => this.addRetestTodo("Service Worker")}></sw-selector>

    `;
  }
}<|MERGE_RESOLUTION|>--- conflicted
+++ resolved
@@ -1978,17 +1978,8 @@
                         </button>
                     </sl-tooltip>
                     `}
-<<<<<<< HEAD
                 <button type="button" id="test-download" @click=${() => this.openTestPublishModal()} ?disabled=${this.runningTests || this.createdManifest}>
                   <p class="arrow_link">Download Test Package</p>
-=======
-                <button type="button" id="test-download" @click=${() => this.openTestPublishModal()}>
-                  <p class="arrow_link">Download test package</p>
-                  <img
-                    src="/assets/new/arrow.svg"
-                    alt="arrow"
-                  />
->>>>>>> bb63ddeb
                 </button>
               </div>
               <div id="actions-footer" class="flex-center">
