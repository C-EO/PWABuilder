--- conflicted
+++ resolved
@@ -21,11 +21,7 @@
 
             <div class="pure-g l-breath">
               <div class="l-generator-wrapper pure-u-3-5">
-<<<<<<< HEAD
-                <button type="submit" class="get-started pwa-button isEnabled next-step" @click=" $awa( { 'referrerUri': `${referrerUri}/build/manifest-scan` })">
-=======
-                <button type="submit" class="get-started pwa-button isEnabled next-step" @keydown.enter.prevent="checkUrlAndGenerate" @click.prevent="checkUrlAndGenerate(); $awa( { 'referrerUri': 'https://preview.pwabuilder.com/build/manifest-scan' })">
->>>>>>> 155915f5
+                <button type="submit" class="get-started pwa-button isEnabled next-step" @keydown.enter.prevent="checkUrlAndGenerate" @click.prevent="checkUrlAndGenerate(); $awa( { 'referrerUri': `${referrerUri}/build/manifest-scan` })">
                   {{ $t('generator.start') }}
                   <Loading :active="inProgress" class="u-display-inline_block u-margin-left-sm"/>
                 </button>
@@ -33,7 +29,7 @@
 
               <div class="pure-u-2-5">
               </div>
-                
+             
               <div class="pure-u-1">
                 <p class="l-generator-error" v-if="error">
                   <span class="icon-exclamation"></span>
@@ -42,11 +38,7 @@
               </div>
 
               <div class="l-generator-wrapper pure-u-1">
-<<<<<<< HEAD
-                <button @click="skipCheckUrl(); $awa( { 'referrerUri': `${referrerUri}/skip/service-worker` })"
-=======
-                <button @click.prevent="skipCheckUrl(); $awa( { 'referrerUri': 'https://preview.pwabuilder.com/skip/service-worker' })"
->>>>>>> 155915f5
+                <button @click.prevent="skipCheckUrl(); $awa( { 'referrerUri': `${referrerUri}/skip/service-worker` })"
                   class="pwa-button pwa-button--simple">
                   {{ $t('generator.skip') }}
                 </button>
