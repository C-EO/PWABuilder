<template>
  <div>
    <HubHeader :showSubHeader="true"></HubHeader>

    <div v-if="showingIconModal" class="has-acrylic-40 is-dark" id="modalBackground"></div>
    <div
      v-if="isInvalidScreenshotUrl"
      id="invalidUrlToast"
    >Invalid url(s): {{`${invalidScreenshotUrlValues}`}}. Please try again.</div>
    <main id="sideBySide">
      <section id="leftSide">
        <header class="mastHead">
          <h2>{{ $t('generate.subtitle') }}</h2>
          <p>{{ $t('generate.instructions') }}</p>
        </header>

        <div id="dataSection">
          <div id="dataButtonsBlock">
            <div id="dataButtons">
              <button v-bind:class="{ active: showBasicSection }" @click="showBasicsSection()">Info</button>
              <button
                v-bind:class="{ active: showImagesSection }"
                @click="showImageSection()"
              >Images</button>
              <button
                v-bind:class="{ active: showSettingsSection }"
                @click="showSettingSection()"
              >Settings</button>
            </div>
          </div>

          <section class="animatedSection" v-if="showBasicSection">
            <div class="l-generator-field">
              <label class="l-generator-label">
                <h4
                  v-bind:class="{ fieldName: activeFormField === 'appName' }"
                >{{ $t('generate.name') }}</h4>
                <p>Used for App lists or Store listings</p>
              </label>

              <input
                class="l-generator-input"
                v-model="manifest$.name"
                @keyup="onChangeSimpleInput()"
                type="text"
                v-on:focus="activeFormField = 'appName'"
                placeholder="App Name"
                aria-label="App Name"
              />
            </div>

            <div class="l-generator-field">
              <label class="l-generator-label">
                <h4
                  v-bind:class="{ fieldName: activeFormField === 'shortName' }"
                >{{ $t('generate.short_name') }}</h4>
                <p>Used for tiles or home screens</p>
              </label>

              <input
                class="l-generator-input"
                v-model="manifest$.short_name"
                @keyup="onChangeSimpleInput()"
                name="short_name"
                type="text"
                v-on:focus="activeFormField = 'shortName'"
                placeholder="App Short Name"
                aria-label="App Short Name"
              />
            </div>

            <div class="l-generator-field">
              <label class="l-generator-label">
                <h4
                  v-bind:class="{ fieldName: activeFormField === 'appDesc' }"
                >{{ $t('generate.description') }}</h4>
                <p>Used for App listings</p>
              </label>

              <textarea
                id="descText"
                class="l-generator-textarea"
                v-model="manifest$.description"
                @keydown.enter.exact.prevent="textareaError"
                @keypress="textareaCheck"
                @keyup="onChangeSimpleInput()"
                name="description"
                type="text"
                v-on:focus="activeFormField = 'appDesc'"
                placeholder="App Description"
                v-bind:style="{ outline: textareaOutlineColor}"
                aria-label="App Description"
              ></textarea>
              <span v-if="ifEntered" class="hint" id="textarea_error">Newline not allowed</span>
              <span v-else class="hint" id="textarea_error"></span>
            </div>

            <div class="l-generator-field">
              <label class="l-generator-label">
                <h4
                  v-bind:class="{ fieldName: activeFormField === 'startURL' }"
                >{{ $t('generate.start_url') }}</h4>
                <p>This will be the first page that loads in your PWA.</p>
              </label>

              <input
                class="l-generator-input"
                v-model="manifest$.start_url"
                @keyup="onChangeSimpleInput()"
                type="text"
                v-on:focus="activeFormField = 'startURL'"
                placeholder="Start URL"
                aria-label="Start URL"
              />
            </div>
          </section>

          <section class="animatedSection" v-if="showImagesSection">
            <div class="l-generator-field logo-upload">
              <div id="uploadNewSection">
                <label class="l-generator-label">
                  <h4 class="iconUploadHeader">Upload app icons for your PWA</h4>
                  <p v-if="!isImageBroken">We suggest at least one image 512×512 or larger</p>
                  <p class="brokenImage" v-if="isImageBroken">
                    If you want a bigger images, we suggest to you to upload at
                    least one image 512×512 or larger
                  </p>
                </label>

                <div class="button-holder icons">
                  <div class="l-inline">
                    <button
                      id="iconDownloadButton"
                      class="work-button l-generator-button"
                      :class="{ disabled: zipRequested }"
                      @click="onClickDownloadAll()"
                      :disabled="zipRequested"
                    >Download All</button>
                  </div>
                  <div class="l-inline">
                    <button
                      id="iconUploadButton"
                      class="work-button l-generator-button"
                      @click="onClickUploadIcon()"
                    >Upload</button>
                  </div>
                </div>

                <!--<p class="l-generator-error" v-if="error">
                  <span class="icon-exclamation"></span>
                  {{ $t(error) }}
                </p>-->
              </div>
              <div>
                <div id="iconGrid" class="pure-g l-generator-table">
                  <!--<div class="pure-u-10-24 l-generator-tableh">{{ $t("generate.preview") }}</div>
                  <div class="pure-u-8-24 l-generator-tableh">{{ $t("generate.size") }}</div>
                  <div class="pure-u-1-8"></div>
                  <div class="pure-u-1-8"></div>-->

                  <div
                    id="iconItem"
                    class="pure-u-1"
                    v-for="icon in filterIcons(icons)"
                    :key="icon.src"
                  >
                    <div id="iconDivItem" class="pure-u-10-24 l-generator-tablec">
                      <a target="_blank" :href="icon.src">
                        <img class="icon-preview" :src="icon.src" />
                      </a>

                      <div id="iconSize" class="pure-u-8-24 l-generator-tablec">
                        <div id="iconSizeText">{{ icon.sizes }}</div>

                        <div
                          id="removeIconsDiv"
                          class="pure-u-1-8 l-generator-tablec l-generator-tablec--right"
                          @click="onClickRemoveIcon(icon)"
                        >
                          <span class="l-generator-close" :title="$t('generate.remove_icon')">
                            <i class="fas fa-trash-alt"></i>
                          </span>
                        </div>
                      </div>
                    </div>

                    <!--<div
                      class="pure-u-1-8 l-generator-tablec"
                      :title="$t('generate.icon_autogenerated')"
                    >
                      <span class="icon-magic" ng-if="icon.generated"></span>
                    </div>-->
                  </div>
                </div>
              </div>
            </div>
            <div id="screenshotsTool">
              <div class="l-generator-field">
                <label class="l-generator-label">
                  <h4
                    v-bind:class="{
                      fieldName: activeFormField === 'screenshot',
                    }"
                  >Generate screenshots for your PWA</h4>
                  <p>Specify the URLs to generate screenshots from. You may add up to 8 screenshots.</p>
                </label>
                <div
                  id="screenshotsUrlsContainer"
                  class="form-group"
                  v-for="(url, k) in urlsForScreenshot"
                  :key="k"
                >
                  <input
                    class="screenshot-input l-generator-input"
                    v-model="urlsForScreenshotValues[k]"
                    name="screenshot"
                    type="text"
                    v-on:focus="activeFormField = 'screenshot'"
                    placeholder="URL"
                  />
                  <span>
                    <i
                      class="fas fa-minus-circle"
                      @click="removeUrlForScreenshots(k)"
                      v-show="k || (!k && urlsForScreenshot.length > 1)"
                    ></i>
                    <i
                      class="fas fa-plus-circle"
                      @click="addUrlForScreenshots(k)"
                      v-show="
                        k == urlsForScreenshot.length - 1 &&
                          screenshots.length + k <= 6
                      "
                    ></i>
                  </span>
                </div>
              </div>
              <div>
                <button
                  id="screenshotDownloadButton"
                  class="work-button l-generator-button"
                  @click="onClickScreenshotFetch()"
                >
                  <span v-if="!screenshotLoading">Generate Screenshots</span>
                  <span v-if="screenshotLoading">
                    <Loading
                      :active="screenshotLoading"
                      class="u-display-inline_block u-margin-left-sm"
                    />
                  </span>
                </button>
              </div>
            </div>
            <div id="screenshotsOuterDiv" v-show="screenshots.length > 0">
              <div id="screenshotsContainer">
                <button @click="scrollToLeft()" v-show="screenshots.length >= 2">
                  <svg xmlns="http://www.w3.org/2000/svg" viewBox="0 0 512 512">
                    <path
                      d="M401.4 224h-214l83-79.4c11.9-12.5 11.9-32.7 0-45.2s-31.2-12.5-43.2 0L89 233.4c-6 5.8-9 13.7-9 22.4v.4c0 8.7 3 16.6 9 22.4l138.1 134c12 12.5 31.3 12.5 43.2 0 11.9-12.5 11.9-32.7 0-45.2l-83-79.4h214c16.9 0 30.6-14.3 30.6-32 .1-18-13.6-32-30.5-32z"
                    />
                  </svg>
                </button>
                <section id="screenshots" ref="screenshots">
                  <div
                    class="screenshotItem"
                    v-for="(screenshot, k) in filterIcons(screenshots)"
                    :key="screenshot.src"
                  >
                    <img :src="screenshot.src" />
                    <div id="screenshotsToolbar">
                      <div style="width:27px;">
                        <span v-if="screenshot.sizes!==undefined">{{`${screenshot.sizes}`}}</span>
                      </div>
                      <span>{{ `${k + 1} / ${screenshots.length}` }}</span>
                      <button
                        id="removeScreenshotsDiv"
                        class="pure-u-1-8 l-generator-tablec l-generator-tablec--right"
                        @click="onClickRemoveScreenshot(screenshot)"
                      >
                        <span class="l-generator-close" :title="$t('Remove Screenshot')">
                          <i class="fas fa-trash-alt"></i>
                        </span>
                      </button>
                    </div>
                  </div>
                </section>
                <button @click="scrollToRight()" v-show="screenshots.length >= 2">
                  <svg xmlns="http://www.w3.org/2000/svg" viewBox="0 0 512 512">
                    <path
                      d="M284.9 412.6l138.1-134c6-5.8 9-13.7 9-22.4v-.4c0-8.7-3-16.6-9-22.4l-138.1-134c-12-12.5-31.3-12.5-43.2 0-11.9 12.5-11.9 32.7 0 45.2l83 79.4h-214c-17 0-30.7 14.3-30.7 32 0 18 13.7 32 30.6 32h214l-83 79.4c-11.9 12.5-11.9 32.7 0 45.2 12 12.5 31.3 12.5 43.3 0z"
                    />
                  </svg>
                </button>
              </div>
            </div>
          </section>

          <section class="animatedSection" v-if="showSettingsSection">
            <div class="l-generator-field">
              <label class="l-generator-label">
                <h4
                  v-bind:class="{ fieldName: activeFormField === 'appScope' }"
                >{{ $t('generate.scope') }}</h4>
                <p>Scope determines what part of your website runs in the PWA</p>
              </label>

              <input
                class="l-generator-input"
                v-model="manifest$.scope"
                @keyup="onChangeSimpleInput()"
                type="text"
                placeholder="App Scope"
                v-on:focus="activeFormField = 'appScope'"
                aria-label="App Scope"
              />
            </div>

            <div class="l-generator-field">
              <label class="l-generator-label">
                <h4
                  v-bind:class="{
                    fieldName: activeFormField === 'displayMode',
                  }"
                >{{ $t('generate.display') }}</h4>
                <p>
                  Display identifies the browser components that should be
                  included in your. "Standalone" appears as a traditional app.
                </p>
              </label>

              <select
                class="l-generator-input l-generator-input--select"
                v-model="manifest$.display"
                @change="onChangeSimpleInput(), update()"
                v-on:focus="activeFormField = 'displayMode'"
                aria-label="Display Mode"
              >
                <option
                  v-for="display in displaysNames"
                  :value="display"
                  :key="display"
                >{{ display }}</option>
              </select>
            </div>

            <div class="l-generator-field">
              <label class="l-generator-label">
                <h4
                  v-bind:class="{
                    fieldName: activeFormField === 'appOrientation',
                  }"
                >{{ $t('generate.orientation') }}</h4>
                <p>Orientation determines the perfered flow of your application.</p>
              </label>

              <select
                class="l-generator-input l-generator-input--select"
                v-model="manifest$.orientation"
                @change="onChangeSimpleInput(), update()"
                v-on:focus="activeFormField = 'appOrientation'"
                aria-label="App Orientation"
              >
                <option
                  v-for="orientation in orientationsNames"
                  :value="orientation"
                  :key="orientation"
                >{{ orientation }}</option>
              </select>
            </div>

            <div class="l-generator-field">
              <label class="l-generator-label">
                <h4
                  v-bind:class="{ fieldName: activeFormField === 'appLang' }"
                >{{ $t('generate.language') }}</h4>
                <p>Declare the language of your PWA</p>
              </label>

              <select
                class="l-generator-input l-generator-input--select"
                v-model="manifest$.lang"
                @change="onChangeSimpleInput(), update()"
                v-on:change="activeFormField = 'appLang'"
                aria-label="App Language"
              >
                <option
                  v-for="language in languagesNames"
                  :value="language"
                  :key="language"
                >{{ language }}</option>
              </select>
            </div>

            <div>
              <ColorSelector />
            </div>
          </section>
        </div>

        <div id="doneDiv">
          <!--<button id="doneButton">Done</button>-->
          <nuxt-link @click.native="saveChanges" id="doneButton" to="reportCard">Done</nuxt-link>
        </div>
      </section>

      <section id="rightSide">
        <!--<div id="exampleDiv">
          <h3>Add this code to your start page:</h3>
          <code>&lt;link rel="manifest" href="/manifest.json"&gt;</code>
        </div>-->

        <CodeViewer
          code-type="html"
          v-if="seeEditor"
          title="Add this code to your start page"
          code="<link rel='manifest' href='/manifest.json'>"
          :showHeader="true"
          :showCopyButton="true"
          monaco-id="manifestHTMLId"
          id="manifestHTML"
        >
          <h3>Add this code to your start page:</h3>
        </CodeViewer>

        <CodeViewer
          code-type="json"
          v-on:invalidManifest="invalidManifest()"
          v-on:editorValue="updateManifestFn($event)"
          v-if="seeEditor"
          :code="getCode()"
          :title="$t('generate.w3c_manifest')"
          :suggestions="suggestions"
          :suggestionsTotal="suggestionsTotal"
          :warnings="warnings"
          :warningsTotal="warningsTotal"
          :showToolbar="true"
          :showHeader="true"
          :showCopyButton="showCopy"
          monaco-id="manifestCodeId"
          id="manifestCode"
        >
          <h3>Add this code to your manifest.json file</h3>
        </CodeViewer>
      </section>

      <Modal
        v-on:modalOpened="modalOpened()"
        v-on:modalClosed="modalClosed()"
        :title="$t('generate.upload_title')"
        ref="iconsModal"
        v-on:modalSubmit="onSubmitIconModal"
        v-on:cancel="onCancelIconModal"
      >
<<<<<<< HEAD
        <section>
          <div class="custom-file-upload">
            <input id="modal-file" @change="onFileIconChange" class="custom-file-input" type="file">
            <label class="custom-file-label l-generator-input l-generator-input--fake is-disabled">
=======
        <section id="imageModalSection">
          <div class="l-generator-box image-upload">
            <span class="l-generator-label">
              {{
              $t('generate.upload_image')
              }}
            </span>
            <label class="l-generator-input l-generator-input--fake is-disabled" for="modal-file">
>>>>>>> bfe67bae
              {{
              iconFile && iconFile.name
              ? iconFile.name
              : $t('generate.choose_file')
              }}
            </label>
<<<<<<< HEAD
=======
            <input id="modal-file" @change="onFileIconChange" class="l-hidden" type="file" />
>>>>>>> bfe67bae
          </div>

          <div class="l-generator-field">
            <label id="genMissingLabel">
              {{ $t('generate.generate_missing') }}
              <input
                type="checkbox"
                v-model="iconCheckMissing"
              />
            </label>
          </div>
        </section>
      </Modal>
    </main>

    <footer>
      <p>
        PWA Builder was founded by Microsoft as a community guided, open source
        project to help move PWA adoption forward.
        <a
          href="https://privacy.microsoft.com/en-us/privacystatement"
        >Our Privacy Statement</a>
      </p>
    </footer>
  </div>
</template>

<script lang="ts">
import Vue from "vue";
import Component from "nuxt-class-component";
import { Action, State, Getter, namespace } from "vuex-class";
import GeneratorMenu from "~/components/GeneratorMenu.vue";
import Modal from "~/components/Modal.vue";
import CodeViewer from "~/components/CodeViewer.vue";
import RelatedApplications from "~/components/RelatedApplications.vue";
import CustomMembers from "~/components/CustomMembers.vue";
import Loading from "~/components/Loading.vue";
import StartOver from "~/components/StartOver.vue";
import ColorSelector from "~/components/ColorSelector.vue";
import HubHeader from "~/components/HubHeader.vue";
import * as generator from "~/store/modules/generator";
import helper from "~/utils/helper";
import axios from "axios";
import download from "downloadjs";
import { Screenshot } from "~/store/modules/generator";

const GeneratorState = namespace(generator.name, State);
const GeneratorActions = namespace(generator.name, Action);
const GeneratorGetters = namespace(generator.name, Getter);
@Component({
  components: {
    GeneratorMenu,
    RelatedApplications,
    CustomMembers,
    ColorSelector,
    CodeViewer,
    StartOver,
    Modal,
    HubHeader,
    Loading
  }
})
export default class extends Vue {
  public manifest$: generator.Manifest | null = null;
  public screenshotLoading: boolean = false;
  public isInvalidScreenshotUrl: boolean = false;
  public invalidScreenshotUrlValues: string[] = [];
  public newIconSrc = "";
  public iconCheckMissing = true;
  public urlsForScreenshot = [{ value: "" }];
  public urlsForScreenshotValues = [];
  private iconFile: File | null = null;
  public error: string | null = null;
  public seeEditor = true;
  public basicManifest = false;
  public showBasicSection = true;
  public showImagesSection = false;
  public showSettingsSection = false;
  public activeFormField = null;
  public showingIconModal = false;
  public ifEntered = false;
  public textareaOutlineColor = "";
  public showCopy = true;
  public isImageBroken: boolean = false;
  public updateManifestFn = helper.debounce(
    this.handleEditorValue,
    3000,
    false
  );
  private zipRequested = false;

  @GeneratorState manifest: generator.Manifest;
  @GeneratorState members: generator.CustomMember[];
  @GeneratorState icons: generator.Icon[];
  @GeneratorState screenshots: generator.Screenshot[];
  @GeneratorState suggestions: string[];
  @GeneratorState shortcuts: generator.ShortcutItem[];
  @GeneratorState warnings: string[];
  @Getter orientationsNames: string[];
  @Getter languagesNames: string[];
  @Getter displaysNames: string[];
  @GeneratorActions removeIcon;
  @GeneratorActions removeScreenshot;
  @GeneratorActions addIconFromUrl;
  @GeneratorActions updateManifest;
  @GeneratorActions update;
  @GeneratorActions commitManifest;
  @GeneratorActions uploadIcon;
  @GeneratorActions isValidUrls;
  @GeneratorActions addScreenshotsFromUrl;
  @GeneratorActions generateMissingImages;
  @GeneratorGetters suggestionsTotal;
  @GeneratorGetters warningsTotal;

  public created(): void {
    this.manifest$ = { ...this.manifest };
    this.urlsForScreenshotValues[0] =
      this.manifest$.url !== undefined ? this.manifest$.url : "";
  }

  public mounted() {
    const overrideValues = {
      isAuto: false,
      behavior: 0,
      uri: window.location.href,
      pageName: "manifestPage",
      pageHeight: window.innerHeight
    };

    // might be the issue
    var updateFn = helper.debounce(this.update, 3000, false);

    document &&
      document.querySelectorAll(".l-generator-input").forEach(item => {
        item.addEventListener("keyup", updateFn);
      });
    document &&
      document.querySelectorAll(".l-generator-textarea").forEach(item => {
        item.addEventListener("keyup", updateFn);
      });

    if (awa) {
      awa.ct.capturePageView(overrideValues);
    }
  }

  async destroyed() {
    (this.$root.$el.closest("body") as HTMLBodyElement).classList.remove(
      "modal-screen"
    );
  }

  public saveChanges(): void {
    this.updateManifest(this.manifest$);
    this.manifest$ = { ...this.manifest };
  }

  public onClickDownloadAll() {
    // local azure function
    this.zipRequested = true;
    const images: generator.Icon[] = [];
    const length = this.icons.length;
    // prevent the passing of the observer objects in the body.
    for (let i = 0; i < length; i++) {
      images.push({ ...this.icons[i] });
    }

    axios
      .post(
        "https://azure-express-zip-creator.azurewebsites.net/api",
        JSON.stringify({ images }),
        {
          method: "POST",
          responseType: "blob",
          headers: {
            "content-type": "application/json"
          }
        }
      )
      .then(async res => {
        if (window.chooseFileSystemEntries) {
          const fsOpts = {
            type: "save-file",
            accepts: [
              {
                description: "PWA Builder Image Zip",
                extensions: ["zip"],
                mimeTypes: ["application/zip"]
              }
            ]
          };
          const fileHandle = await window.chooseFileSystemEntries(fsOpts);
          // Create a FileSystemWritableFileStream to write to.
          const writable = await fileHandle.createWritable();
          // Write the contents of the file to the stream.
          await writable.write(res);
          // Close the file and write the contents to disk.
          await writable.close();
        } else {
          download(res.data, "pwa-icons.zip", "application/zip");
        }
        this.zipRequested = false;
      })
      .catch(err => {
        console.log(err);
        this.zipRequested = false;
      });
  }

  public onChangeSimpleInput(): void {
    try {
      this.commitManifest(this.manifest$);
      this.manifest$ = { ...this.manifest };
    } catch (e) {
      this.error = e;
    }
  }

  public scrollToLeft(): void {
    const screenshotsDiv = this.$refs.screenshots as HTMLDivElement;
    screenshotsDiv.scrollBy({
      // left: -15,
      left: -screenshotsDiv.clientWidth,
      top: 0,
      behavior: "smooth"
    });
  }

  public scrollToRight(): void {
    const screenshotsDiv = this.$refs.screenshots as HTMLDivElement;
    // screenshotsDiv.scrollBy(10, 0);
    screenshotsDiv.scrollBy({
      // left: 15,
      left: screenshotsDiv.clientWidth,
      top: 0,
      behavior: "smooth"
    });
  }
  public filterIcons(icons): any {
    return icons.filter(icon => {
      if (!icon.generated || icon.src.indexOf("data") === 0) {
        return icon;
      }
    });
  }

  public checkBrokenImage(icons): any {
    icons.forEach(icon => {
      if (icon.generated && icon.src.indexOf("data") !== 0) {
        this.isImageBroken = true;
      }
    });
  }

  public textareaError(): void {
    // This method is called when Enter is pressed in the textarea
    this.ifEntered = true; // This property is used to determine whether or not an error message should be displayed
    this.textareaOutlineColor = "red solid 2px";
  }
  public textareaCheck(): void {
    // If the user presses any key other than Enter, then reset ifEntered values to remove error message
    // This method is only called on keypress (not when entered is clicked)
    this.ifEntered = false;
    this.textareaOutlineColor = "";
  }

  public onClickRemoveScreenshot(screenshot: generator.Screenshot): void {
    console.log("old screenshots length", this.screenshots.length);
    this.removeScreenshot(screenshot);
    this.updateManifest(this.manifest$);
    console.log("new screenshots length", this.screenshots.length);
  }

  public onClickRemoveIcon(icon: generator.Icon): void {
    this.removeIcon(icon);
    this.updateManifest(this.manifest$);
  }

  public async onClickScreenshotFetch(): Promise<void> {
    this.isInvalidScreenshotUrl = false;
    let urls: string[] = [];
    this.invalidScreenshotUrlValues = [];
    //
    urls = this.urlsForScreenshotValues.filter(url => {
      return url !== null && url !== undefined && url !== "";
    });
    console.log(urls);
    urls = urls.map(url => {
      return this.validateScreenshotUrl(url);
    });
    console.log("Validated urls", urls);
    this.invalidScreenshotUrlValues = await this.isValidUrls(urls);
    if (this.invalidScreenshotUrlValues.length > 0) {
      this.isInvalidScreenshotUrl = true;
    } else {
      this.isInvalidScreenshotUrl = false;
      if (urls.length == 0) return;
      else
        try {
          this.screenshotLoading = true;
          //Downloads screenshots and adds the sources to the manifest
          await this.addScreenshotsFromUrl(urls);
        } catch (err) {
          console.log("Something wrong with the URL");
        }
      this.screenshotLoading = false;
    }
  }

  public validateScreenshotUrl(url: string) {
    if (url) {
      if (!url.startsWith("http")) {
        url = "https://" + url;
      }
    }
    return url;
  }
  public addUrlForScreenshots(index) {
    this.urlsForScreenshot.push({ value: "" });
  }
  public removeUrlForScreenshots(index) {
    this.urlsForScreenshot.splice(index, 1);
    this.urlsForScreenshotValues.splice(index, 1);
  }
  public onClickAddIcon(): void {
    try {
      this.addIconFromUrl(this.newIconSrc);
    } catch (e) {
      this.error = e;
      console.error(e);
    }
  }

  public onFileIconChange(e: Event): void {
    const target = e.target as HTMLInputElement;
    if (!target.files) {
      return;
    }
    this.iconFile = target.files[0];
  }

  private getImagesWithEmbedded(icons: generator.Icon[]): generator.Icon[] {
    // Creates a clone of icons but replaces any embedded image data
    // (eg. "src: data:image/png;base64,...") with "[Embedded]"
    const w3cIconProps = ["src", "sizes", "type", "purpose", "platform"];
    return icons.map(i => {
      const clone = { ...i };
      // Only include W3C props
      Object.keys(clone)
        .filter(prop => !w3cIconProps.includes(prop))
        .forEach(prop => delete clone[prop]);

      // Swap embedded images with "[Embedded]" string literal.
      const isEmbeddedImg = i.src.startsWith("data:image");
      clone.src = isEmbeddedImg ? "[Embedded]" : clone.src;
      return clone;
    });
  }

  private getCustomMembers(): string {
    if (this.members.length < 1) {
      return "";
    }
    let membersString = `,`;
    this.members.forEach((member, i) => {
      if (i === this.members.length - 1) {
        membersString += `"${member.name}" : "${member.value}"`;
      } else {
        membersString += `"${member.name}" : "${member.value}",\n`;
      }
    });
    return membersString;
  }

  private getManifestProperties(): string {
    const ignoredMembers = ["generated"];
    const manifestMembers = Object.keys(this.manifest)
      .filter(property => !ignoredMembers.includes(property))
      .filter(property => this.manifest[property] !== undefined)
      .map(property => `"${property}": ${this.getManifestPropValue(property)}`)
      .join(",\n");

    return `{ ${manifestMembers} ${this.getCustomMembers()} }`;
  }

  private getManifestPropValue(property: string): string {
    switch (property) {
      case "icons":
        return JSON.stringify(this.getImagesWithEmbedded(this.icons));
      case "screenshots":
        return JSON.stringify(this.getImagesWithEmbedded(this.screenshots));
      default:
        // Use JSON.stringify if it's an object.
        const propValue = this.manifest[property];
        const propType = typeof propValue;
        let stringifiedValue =
          propType === "object"
            ? JSON.stringify(propValue, undefined, 4)
            : propValue;
        let quoteCharOrEmpty = propType === "string" ? `"` : ``;
        return `${quoteCharOrEmpty}${stringifiedValue}${quoteCharOrEmpty}`;
    }

    return "";
  }

  public getCode(): string | null {
    if (this.manifest) {
      // Grab the manifest code, format it, and send it back.
      const manifestProps = this.getManifestProperties();

      // Parse it into an object we can format.
      let manifestPropsObj: Object | null = null;
      try {
        manifestPropsObj = JSON.parse(manifestProps);
      } catch (parseErr) {
        // Manifest props string isn't a valid JSON object. Woops
        console.warn(
          "App manifest is invalid; unable to parse JSON object",
          parseErr,
          "\n\nHere is the raw JSON:\n",
          manifestProps
        );
        return manifestProps;
      }

      // Format it.
      return JSON.stringify(manifestPropsObj, undefined, 4);
    }

    return null;
  }

  public onClickUploadIcon(): void {
    (this.$refs.iconsModal as Modal).show();
    this.showingIconModal = true;
  }

  public onClickShowGBB(): void {
    (this.$refs.nextStepModal as Modal).show();
  }

  public onClickHideGBB(): void {
    (this.$refs.nextStepModal as Modal).hide();
  }

  public async onSubmitIconModal(): Promise<void> {
    const $iconsModal = this.$refs.iconsModal as Modal;
    if (!this.iconFile) {
      return;
    }
    $iconsModal.showLoading();
    if (this.iconCheckMissing) {
      await this.generateMissingImages(this.iconFile);

      this.manifest$ = this.manifest;
      this.updateManifest(this.manifest$);
    } else {
      await this.uploadIcon(this.iconFile);
      this.updateManifest(this.manifest$);
    }
    this.checkBrokenImage(this.icons);
    $iconsModal.hide();
    $iconsModal.hideLoading();
    this.iconFile = null;
    this.showingIconModal = false;
  }

  public onCancelIconModal(): void {
    this.iconFile = null;
    this.showingIconModal = false;
  }

  public seeManifest() {
    this.seeEditor = true;
  }

  public seeGuidance() {
    this.seeEditor = false;
  }

  public invalidManifest() {
    this.basicManifest = false;
  }

  public handleEditorValue(value) {
    if (helper.isValidJson(value)) {
      var editedManifest = JSON.parse(value);
      this.updateManifest(editedManifest);
      this.manifest$ = { ...this.manifest };
    }
  }

  public showBasicsSection() {
    this.showBasicSection = true;
    this.showImagesSection = false;
    this.showSettingsSection = false;
  }

  public showImageSection() {
    this.showImagesSection = true;
    this.showBasicSection = false;
    this.showSettingsSection = false;
  }

  public showSettingSection() {
    this.showSettingsSection = true;
    this.showImagesSection = false;
    this.showBasicSection = false;
  }

  public modalOpened() {
    (this.$root.$el.closest("body") as HTMLBodyElement).classList.add(
      "modal-screen"
    );
  }

  public modalClosed() {
    (this.$root.$el.closest("body") as HTMLBodyElement).classList.remove(
      "modal-screen"
    );
    this.showingIconModal = false;
  }
}

Vue.prototype.$awa = function(config) {
  if (awa) {
    awa.ct.capturePageView(config);
  }

  return;
};

declare var awa: any;
</script>

<style lang="scss">
@import "~assets/scss/base/variables";

.custom-file-upload {
  label {
    display: block;
  }

  input, label {
      margin: .4rem 0;
  }

  .image-upload {
    margin-bottom: 10px;
    height: 40px;
  }

  .custom-file-label {
    width: 620px;
    float: right;
    font-size: 16px;
    padding-top: 13px;
    cursor: default;
  }
  
  .custom-file-input {
    color: transparent;
    width: 155px;
    cursor: pointer;
  }

  .custom-file-input::-webkit-file-upload-button {
    visibility: hidden;
  }

  .custom-file-input::before {
    content: 'Choose File';
    width: 154px;
    height: 40px;
    background: transparent;
    color: #3c3c3c;
    font-weight: bold;
    border-radius: 20px;
    border: 1px solid #3c3c3c;
    display: flex;
    align-items: center;
    justify-content: center;
    font-family: sans-serif;
    font-style: normal;
    font-weight: 600;
    font-size: 14px;
    line-height: 21px;
  }

  .custom-file-input:hover::before {
    border-color: #9337d8;
  }

  .custom-file-input:active, :focus {
    outline: 0;
  }
}

#manifestCode {
  width: 100%;
}

#textarea_error {
  color: red;
}

.brokenImage {
  font-size: 14px;
  color: #db3457 !important;
}

footer {
  display: flex;
  justify-content: center;
  padding-left: 15%;
  padding-right: 15%;
  font-size: 12px;
  color: rgba(60, 60, 60, 0.5);
  background: white;
}

footer p {
  text-align: center;
  font-style: normal;
  font-weight: normal;
  font-size: 12px;
  line-height: 18px;
  color: #707070;
}

footer a {
  color: #707070;
  text-decoration: underline;
}

/* stylelint-disable */
#iconGrid {
  display: grid;
  grid-template-columns: auto auto auto;
  display: grid;
  grid-template-columns: auto auto auto;
  grid-gap: 54px;
  #iconItem {
    margin-left: auto;
    margin-right: auto;
    display: flex;
    flex-direction: column;
    align-items: center;
    justify-content: center;
    height: 128px;
    width: 128px;
    #iconDivItem {
      width: 100%;
      justify-content: center;
      align-items: center;
      display: flex;
      flex-direction: column;
    }
    #iconSize {
      display: flex;
      align-items: center;
      justify-content: center;
      width: 100%;
      margin-top: 17px;
      #iconSizeText {
        font-size: 14px;
        margin-right: 12px;
      }
    }
  }
}
#descText {
  line-height: 24px;
  height: 5em;
}
#uploadNewSection {
  background: #f0f0f0;
  border-radius: 4px;
  margin-top: 24px;
  padding-left: 30px;
  padding-right: 30px;
  padding-top: 24px;
  padding-bottom: 24px;
  display: flex;
  justify-content: space-between;
  align-items: center;
  .button-holder.icons {
    height: 90px;
    display: flex;
    align-items: center;
    flex-flow: column;
    justify-content: space-between;
  }
  .iconUploadHeader {
    padding-top: 0px !important;
    font-size: 16px;
  }
  #iconDownloadButton {
    width: 116px;
    height: 40px;
    background: transparent;
    color: #3c3c3c;
    font-weight: bold;
    border-radius: 20px;
    border: 1px solid #3c3c3c;
    display: flex;
    align-items: center;
    justify-content: center;
    font-family: sans-serif;
    font-style: normal;
    font-weight: 600;
    font-size: 14px;
    line-height: 21px;
  }
  #iconDownloadButton.disabled {
    color: lightgray;
    border: 1px solid lightgray;
  }
  #iconUploadButton {
    width: 104px;
    height: 40px;
    background: transparent;
    color: #3c3c3c;
    font-weight: bold;
    border-radius: 20px;
    border: 1px solid #3c3c3c;
    display: flex;
    align-items: center;
    justify-content: center;
    font-family: sans-serif;
    font-style: normal;
    font-weight: 600;
    font-size: 14px;
    line-height: 21px;
  }
}

#screenshotsTool {
  padding-bottom: 41px;
}
#screenshotDownloadButton {
  width: 174px;
  height: 40px;
  background: transparent;
  color: #3c3c3c;
  font-weight: bold;
  border-radius: 20px;
  border: 1px solid #3c3c3c;
  display: flex;
  align-items: center;
  justify-content: center;
  font-family: sans-serif;
  font-style: normal;
  font-weight: 600;
  font-size: 14px;
  line-height: 21px;
}
#invalidUrlToast {
  background: grey;
  color: white;
  position: fixed;
  bottom: 16px;
  right: 32px;
  z-index: 9999;
  font-weight: bold;
  width: 16em;
  padding: 1em;
  border-radius: 20px;
  animation-name: toastUp;
  animation-duration: 250ms;
  animation-timing-function: ease;
}
@keyframes toastUp {
  from {
    opacity: 0;
    transform: translateY(50px);
  }

  to {
    opacity: 1;
    transform: translateY(0);
  }
}
#removeIconDiv svg {
  height: 14px;
  width: 14px;
}
#modalBackground {
  position: fixed;
  top: 0;
  bottom: 0;
  left: 0;
  right: 0;
  opacity: 0.7;
  z-index: 98999;
  will-change: opacity;
  background: #3c3c3c;
}
#imageModalSection {
  display: flex;
}
#genMissingLabel {
  display: flex;
  font-family: sans-serif;
  font-style: normal;
  font-weight: 400;
  font-size: 16px;
  line-height: 24px;
  letter-spacing: -0.02em;
}
#genMissingLabel input {
  height: 1em;
  width: 1em;
  margin-left: 15px;
  margin-top: 5px;
}
#sideBySide {
  background: white;
  padding-left: 3%;
  padding-right: 3%;
  display: flex;
  justify-content: space-between;
  #leftSide {
    background: white;
    min-height: 974px;
    .mastHead {
      padding-top: 40px;
      h2 {
        font-family: sans-serif;
        font-style: normal;
        font-weight: 600;
        font-size: 24px;
        line-height: 54px;
        letter-spacing: -0.02em;
        color: #3c3c3c;
      }
      p {
        font-style: normal;
        font-weight: normal;
        font-size: 16px;
        line-height: 28px;
      }
    }
    #dataSection {
      padding-top: 32px;
      #dataButtonsBlock {
        display: flex;
        justify-content: center;
      }
      #dataButtons {
        display: flex;
        justify-content: space-between;
        border-bottom: solid 1px rgba(60, 60, 60, 0.3);
        width: 20em;
        button {
          background: none;
          border: none;
          color: rgba(60, 60, 60, 0.8);
          width: 110px;
          height: 32px;
          box-shadow: none;
          text-transform: uppercase;
          font-family: sans-serif;
          font-style: normal;
          font-weight: 600;
          font-size: 14px;
          line-height: 16px;
        }
        button:hover {
          color: #3c3c3c;
          border-bottom: solid 4px #9337d8;
          border-image: linear-gradient(to right, #1fc2c8, #9337d8 116%) 10;
        }
        .active {
          color: #9337d8;
          border-bottom: solid 4px #9337d8;
          border-image: linear-gradient(to right, #1fc2c8, #9337d8 116%) 10;
        }
      }
    }
    .animatedSection {
      width: 100%;
      .fieldName {
        color: #9337d8;
        font-size: 16px;
        font-weight: bold;
      }
      h4 {
        font-style: normal;
        line-height: 24px;
        font-size: 16px;
        font-weight: bold;
        margin-top: 32px;
      }
      p {
        font-size: 14px;
        color: #606060;
      }
      input {
        padding-left: 0;
        // width: 28em;
        width: 100%;
        font-style: normal;
        font-weight: normal;
        font-size: 16px;
        line-height: 33px;
      }
      input:focus {
        border-color: #9337d8;
        outline: none;
      }
    }
    #doneDiv {
      padding-top: 12px;
      display: flex;
      justify-content: center;
      margin-bottom: 62px;
      #doneButton {
        background: #3c3c3c;
        width: 97px;
        font-family: sans-serif;
        font-style: normal;
        font-weight: 600;
        font-size: 14px;
        height: 44px;
        border-radius: 20px;
        border: none;
        margin-top: 24px;
        display: flex;
        justify-content: center;
        align-items: center;
        color: white;
      }
    }
  }
  #manifestHTML {
    height: 4em;
    margin-top: 3em;
    margin-bottom: 5em;
  }
  #manifestHTML .code_viewer-pre {
    height: 4em !important;
  }
  #manifestHTMLId {
    height: 4em !important;
  }
  #exampleDiv {
    padding: 1em;
    font-weight: bold;
    margin-top: 40px;
    margin-bottom: 16px;
    background: #f1f1f1;
  }
  #exampleDiv code {
    font-family: sans-serif;
    font-size: 12px;
    line-height: 20px;
    color: #9337d8;
    margin-left: 16px;
  }
  #exampleDiv h3 {
    font-family: sans-serif;
    font-style: normal;
    font-weight: 600;
    font-size: 16px;
    line-height: 24px;
    padding-left: 1em;
  }
  @media (min-width: 2559px) {
    .mastHead p {
      width: 534px !important;
    }
  }
}
#rightSide {
  width: 55%;
}
#leftSide {
  width: 40%;
}
@media (max-width: 1280px) {
  #rightSide {
    display: none;
  }
  #leftSide {
    width: 100%;
  }
  #sideBySide {
    flex-direction: column;
    padding-left: 31px !important;
    padding-right: 24px !important;
  }
  #sideBySide #leftSide .animatedSection {
    width: 100%;
  }
  #sideBySide #leftSide .animatedSection input {
    width: 100%;
  }
  #iconGrid {
    display: grid;
    grid-gap: initial;
  }
  .screenshot-input {
    width: 95% !important;
  }
  .l-generator-input--select {
    max-width: 210px;
  }
}
#screenshotsOuterDiv {
  display: flex;
  align-items: center;
  justify-content: center;
}
#screenshotsUrlsContainer {
  padding-bottom: 24px;
}
#screenshotsContainer {
  width: 100%;
  display: flex;
  background: #efefef;
  height: 16em;
  justify-content: column;
}

#screenshotsContainer button {
  border: none;
  width: 4em;
  transition: background-color 0.2s;
}
#screenshotsContainer button:focus,
#screenshotsContainer button:hover {
  background-color: #bbbbbb;
}
#screenshotsContainer button svg {
  width: 28px;
  fill: #6b6969;
}

#removeScreenshotsDiv {
  display: flex;
  justify-content: center;
  width: fit-content !important;
  display: flex;
  flex-direction: column;
  justify-content: flex-end;
  height: 100%;
}
#screenshots {
  display: flex;
  height: 100%;
  scroll-snap-type: x mandatory;
  flex-wrap: wrap;
  flex-direction: column;
  overflow-x: scroll;
  width: 100%;
  padding-top: 3%;
  -webkit-overflow-scrolling: touch;
}

#screenshots .screenshotItem {
  display: flex;
  align-items: center;
  justify-content: center;
  scroll-snap-align: start;
  width: 100%;
  background: #efefef;
  height: 100%;
  flex-direction: column;
}
#screenshots img {
  padding-bottom: 3%;
  height: 100%;
  object-fit: contain;
}
#screenshots::-webkit-scrollbar {
  display: none;
}

#screenshotsToolbar {
  position: sticky;
  bottom: 0px;
  width: 100%;
  display: flex;
  justify-content: space-between;
  padding: 6px;
  background: #efefef;
}

@media (max-width: 630px) {
  #uploadNewSection {
    display: none;
  }
}

#sideBySide #leftSide .animatedSection input[type="radio"] {
  width: auto;
}
</style><|MERGE_RESOLUTION|>--- conflicted
+++ resolved
@@ -451,12 +451,6 @@
         v-on:modalSubmit="onSubmitIconModal"
         v-on:cancel="onCancelIconModal"
       >
-<<<<<<< HEAD
-        <section>
-          <div class="custom-file-upload">
-            <input id="modal-file" @change="onFileIconChange" class="custom-file-input" type="file">
-            <label class="custom-file-label l-generator-input l-generator-input--fake is-disabled">
-=======
         <section id="imageModalSection">
           <div class="l-generator-box image-upload">
             <span class="l-generator-label">
@@ -465,17 +459,13 @@
               }}
             </span>
             <label class="l-generator-input l-generator-input--fake is-disabled" for="modal-file">
->>>>>>> bfe67bae
               {{
               iconFile && iconFile.name
               ? iconFile.name
               : $t('generate.choose_file')
               }}
             </label>
-<<<<<<< HEAD
-=======
             <input id="modal-file" @change="onFileIconChange" class="l-hidden" type="file" />
->>>>>>> bfe67bae
           </div>
 
           <div class="l-generator-field">
