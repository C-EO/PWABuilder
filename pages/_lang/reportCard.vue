<template>
  <div id="hubContainer" :class="{ backgroundReport: gotURL, backgroundIndex: !gotURL }">
    <HubHeader
      v-on:reset="reset()"
      :score="overallScore"
      :showSubHeader="gotURL"
      :expanded="!gotURL"
    ></HubHeader>

    <div v-if="showCopyToast" id="gitCopyToast">
      <span>git clone command copied to your clipboard</span>
    </div>

    <div v-if="showShareToast" id="gitCopyToast">
      <span>URL copied for sharing</span>
    </div>

    <div v-if="gotURL && overallScore < 80" id="reportShareButtonContainer">
      <button @click="shareReport">
        <i class="fas fa-share-alt"></i>
        Share your Results
      </button>
    </div>

    <main>
      <div v-if="!gotURL" id="inputSection">
        <div id="topHalfHome">
          <h1 id="topHalfHeader">Quickly and easily turn your website into an app!</h1>

          <p>
            It's super easy to get started. Just enter the URL of your website
            below
          </p>

          <div v-if="this.error" id="urlErr">{{ $t(this.error) }}</div>

          <form
            @submit.prevent="checkUrlAndGenerate"
            @keydown.enter.prevent="checkUrlAndGenerate"
            :class="{ formErr: error != null }"
          >
            <input
              id="getStartedInput"
              :aria-label="$t('generator.url')"
              :placeholder="$t('generator.placeholder_url')"
              name="siteUrl"
              type="text"
              ref="url"
              v-model="url$"
              autofocus
              autocomplete="off"
            />

            <button :class="{ btnErr: error != null }" id="getStartedButton">
              <div :class="{ btnErrText: error != null }">{{ $t("generator.start") }}</div>
            </button>
          </form>
        </div>

        <div id="bottomHalfHome">
          <!--<div id="expertModeBlock">
            <button @click="skipCheckUrl()" id="expertModeButton">Expert Mode</button>
            <p>Already have a PWA? Skip ahead!</p>
          </div>-->

          <div id="starterSection">
            <h3>...Or, dont even have a website yet?</h3>
            <p>
              Get started from scratch with our
              <a
                href="https://github.com/pwa-builder/pwa-starter"
              >PWA Starter!</a>
            </p>

            <div id="starterActions">
              <button @click="starterDrop" id="mainStartButton">
                Get Started!
                <i class="fas fa-chevron-down"></i>
              </button>

              <div v-if="openDrop" id="starterDropdown">
                <button id="starterDownloadButton" @click="downloadStarter">
                  <i class="fas fa-arrow-down"></i>
                  Download
                </button>
                <button @click="cloneStarter">
                  <i class="fab fa-github"></i>
                  Clone from Github
                </button>
              </div>
            </div>
          </div>
        </div>
        <footer>
          <p>
            PWA Builder was founded by Microsoft as a community guided, open
            source project to help move PWA adoption forward.
            <a
              href="https://privacy.microsoft.com/en-us/privacystatement"
            >Our Privacy Statement</a>
          </p>
        </footer>
      </div>

      <div v-if="gotURL && overallScore < 80" id="infoSection">
        <h2>Hub</h2>

        <p>
          We have taken a look at how well your website supports PWA features
          and provided simple tools to help you fill in the gaps. When you’re
          ready, click “build my PWA” to finish up.
        </p>
      </div>

      <div v-if="gotURL && overallScore >= 80" id="attachSection">
        <div id="attachHeader">
          <h2>Nice job!</h2>

          <button id="attachShare" @click="shareReport">
            <i class="fas fa-share-alt"></i>
          </button>
        </div>

        <p>
          Ready to build your PWA? Tap "Build My PWA" to package your PWA for the app stores
          or tap "Feature Store" to check out the latest web components from the PWABuilder team to improve your PWA even further!
        </p>

        <div id="attachSectionActions">
          <nuxt-link
            @click="$awa( { 'referrerUri': 'https://www.pwabuilder.com/publishFromHome' });"
            id="buildLink"
            to="/publish"
          >Build My PWA</nuxt-link>
          <nuxt-link
            @click="$awa( { 'referrerUri': 'https://www.pwabuilder.com/featuresFromHome' });"
            id="featuresLink"
            to="/features"
          >Feature Store</nuxt-link>
        </div>
      </div>

      <ScoreCard
        v-if="gotURL"
        v-on:manifestTestDone="manifestTestDone($event)"
        :url="url"
        category="Manifest"
        class="firstCard"
      ></ScoreCard>
      <ScoreCard
        v-if="gotURL"
        v-on:serviceWorkerTestDone="swTestDone($event)"
        :url="url"
        category="Service Worker"
        class="scoreCard"
      ></ScoreCard>
      <ScoreCard
        v-if="gotURL"
        v-on:securityTestDone="securityTestDone($event)"
        :url="url"
        category="Security"
        class="scoreCard"
      ></ScoreCard>

      <div id="toolkitSection" v-if="topSamples.length > 0">
        <h2>Add features to my PWA...</h2>
      </div>

      <FeatureCard
        class="topFeatures"
        v-if="topSamples.length > 0"
        v-for="(sample, index) in topSamples"
        :class="{ firstFeature: index === 0 }"
        :sample="sample"
        :key="sample.id"
        :showAddButton="true"
      >
        <i slot="iconSlot" class="fas fa-rocket"></i>
      </FeatureCard>

      <div id="moreFeaturesBlock" v-if="topSamples.length > 0">
        <nuxt-link to="/features">View More</nuxt-link>
      </div>

      <div v-if="shared" id="shareToast">URL copied for sharing</div>
    </main>
    <footer v-if="gotURL" id="hubFooter">
      <p>
        PWA Builder was founded by Microsoft as a community guided, open source
        project to help move PWA adoption forward.
        <a
          href="https://privacy.microsoft.com/en-us/privacystatement#maincookiessimilartechnologiesmodule"
        >Our Privacy Statement</a>
      </p>
    </footer>
  </div>
</template>

<script lang="ts">
import Vue from "vue";
import Component from "nuxt-class-component";
import { Action, State, namespace } from "vuex-class";

import HubHeader from "~/components/HubHeader.vue";
import ScoreCard from "~/components/ScoreCard.vue";
import FeatureCard from "~/components/FeatureCard.vue";

import * as generator from "~/store/modules/generator";

const GeneratorState = namespace(generator.name, State);
const GeneratorAction = namespace(generator.name, Action);

import * as windowsStore from "~/store/modules/windows";

const WindowsState = namespace(windowsStore.name, State);
const WindowsAction = namespace(windowsStore.name, Action);

@Component({
  components: {
    HubHeader,
    ScoreCard,
    FeatureCard
  }
})
export default class extends Vue {
  @GeneratorState url: string;
  @GeneratorState manifest: any;

  @GeneratorAction updateLink;
  @GeneratorAction getManifestInformation;

  @WindowsState sample: windowsStore.Sample;
  @WindowsState samples: windowsStore.Sample[];

  @WindowsAction getSamples;

  public gotURL = false;
  public url$: string | null = null;
  public error: string | null = null;
  public overallScore: number = 0;
  public topSamples: Array<any> = [];
  public cleanedURL: string | null = null;
  public shared: boolean = false;
  public openDrop: boolean = false;
  public showCopyToast: boolean = false;
  public showShareToast: boolean = false;

  public async created() {
    this.url$ = this.url;

    if (this.url$ || this.url) {
      this.gotURL = true;
      this.getTopSamples();
    } else {
      if (window && window.location.search) {
        this.processQueryString();
      }
    }
  }

  public mounted() {
    if (this.url) {
      sessionStorage.setItem("currentURL", this.url);
    }

    if ((window as any).CSS && (window as any).CSS.registerProperty) {
      try {
        (CSS as any).registerProperty({
          name: "--color-stop-hub",
          syntax: "<color>",
          inherits: false,
          initialValue: "transparent"
        });

        (CSS as any).registerProperty({
          name: "--color-start-hub",
          syntax: "<color>",
          inherits: false,
          initialValue: "transparent"
        });
      } catch (err) {
        console.error(err);
      }
    }

    const overrideValues = {
      behavior: 0,
      uri: window.location.href,
      pageName: "homePage",
      pageHeight: window.innerHeight
    };

    this.$awa(overrideValues);
    window.addEventListener("popstate", this.backAndForth);
  }

  beforeDestroy() {
    (<any>window).removeEventListener("popstate", this.backAndForth);
  }

  public async backAndForth(e) {
    e.preventDefault();
    if (window.location.href === `${window.location.origin}/`) {
      this.reset();
    } else if (window.location.pathname === "/") {
      this.processQueryString();
    }
  }

  public async shareReport() {
    if ((navigator as any).share) {
      try {
        await (navigator as any).share({
          title: "PWABuilder results",
          text: "Check out how good my PWA did!",
          url: `${location.href}?url=${this.url}`
        });
      } catch (err) {
        // fallback to legacy share if ^ fails
        if ((navigator as any).clipboard) {
          try {
            await (navigator as any).clipboard.writeText(
              `${location.href}?url=${this.url}`
            );
            this.showToast();
          } catch (err) {
            console.error(err);
          }
        } else {
          window.open(`${location.href}?url=${this.url}`, "__blank");
        }
      }
    } else {
      if ((navigator as any).clipboard) {
        try {
          await (navigator as any).clipboard.writeText(
            `${location.href}?url=${this.url}`
          );
          this.showToast();
        } catch (err) {
          console.error(err);
        }
      } else {
        window.open(`${location.href}?url=${this.url}`, "__blank");
      }
    }
  }

  public async starterDrop() {
    this.openDrop = !this.openDrop;
  }

  async downloadStarter() {
    const response = await fetch("/data/pwa-starter-master.zip");
    const data = await response.blob();
    const url = URL.createObjectURL(data);

    const anchor = document.createElement("a");
    anchor.href = url;
    anchor.download = "pwa-starter.zip";
    anchor.click();

    window.URL.revokeObjectURL(url);

    const overrideValues = {
      behavior: 0,
      uri: window.location.href,
      pageName: "downloadedStarter",
      pageHeight: window.innerHeight
    };

    this.$awa(overrideValues);

    this.$router.push("/features?from=starter");
  }

  async cloneStarter() {
    const cloneCommand =
      "git clone https://github.com/pwa-builder/pwa-starter.git";

    try {
      await (navigator as any).clipboard.writeText(cloneCommand);
<<<<<<< HEAD

      this.openDrop = false;

      await this.showCopiedToast();
    } catch (err) {
      console.error(err);
    }
  }

=======

      this.openDrop = false;

      await this.showCopiedToast();
    } catch (err) {
      console.error(err);
    }
  }

>>>>>>> 3e3b1918
  async showCopiedToast() {
    this.showCopyToast = true;

    setTimeout(() => {
      this.showCopyToast = false;
    }, 2300);
  }

  async showToast() {
    this.showShareToast = true;

    setTimeout(() => {
      this.showShareToast = false;
    }, 2300);
  }

  public async checkUrlAndGenerate() {
    this.error = null;
    try {
      if (
        window &&
        !window.location.search &&
        (this.url$ !== null || this.url$ !== undefined)
      ) {
        this.$router.push({ name: "index", query: { url: this.url$ } });
      } else {
        this.url$ = this.cleanedURL;
      }

      await this.updateLink(this.url$);
      this.url$ = this.url;

      if (this.url) {
        sessionStorage.setItem("currentURL", this.url);
      }

      this.gotURL = true;

      this.getTopSamples();
    } catch (err) {
      console.error("url error", err);

      this.url$ = this.url;

      if (err.message) {
        this.error = err.message;
      } else {
        // No error message
        // so just show error directly
        this.error = err;
      }

      this.gotURL = true;
    }
  }

  public async processQueryString() {
    const url = window.location.search.split("=")[1];
    this.cleanedURL = decodeURIComponent(url);
    this.url = this.cleanedURL;
    this.checkUrlAndGenerate();
  }

  public async getTopSamples() {
    await this.getSamples();
    const cleanedSamples = this.samples.slice(0, 4);

    this.topSamples = cleanedSamples;
  }

  public securityTestDone(ev) {
    this.overallScore = this.overallScore + ev.score;
  }

  public manifestTestDone(ev) {
    this.overallScore = this.overallScore + ev.score;
  }

  public swTestDone(ev) {
    this.overallScore = this.overallScore + ev.score;
  }

  public reset() {
    this.gotURL = false;
    this.overallScore = 0;
    this.topSamples = [];
  }

  public skipCheckUrl(): void {
    this.$router.push({
      name: "features"
    });
  }
}

Vue.prototype.$awa = function(config) {
  if (awa) {
    awa.ct.capturePageView(config);
  }

  return;
};

declare var awa: any;
</script>

<style lang="scss" scoped>
/* stylelint-disable */
@import "~assets/scss/base/variables";

#starterDropdown {
  position: absolute;
  background: white;
  display: flex;
  flex-direction: column;
  padding-left: 12px;
  justify-content: space-between;
  align-items: flex-start;

  border-radius: 6px;
  margin-top: 2em;
  width: 10em;
  margin-left: 1.8em;

  animation-name: slidedown;
  animation-duration: 200ms;

  box-shadow: 0 0 4px 1px #0000002e;
}

#starterActions .fa, #starterActions .fas {
  margin-right: 4px;
}

#starterActions #mainStartButton {
  background: black !important;
  color: white !important;
  width: 11em;
}

#mainStartButton .fa, #mainStartButton .fas {
  margin-left: 6px;
}

#gitCopyToast {
  position: absolute;
  bottom: 16px;
  right: 16px;
  background: #3c3c3c;
  color: white;
  padding: 1em;
  font-size: 14px;
  border-radius: 4px;
  padding-left: 1.4em;
  padding-right: 1.4em;
  animation-name: fadein;
  animation-duration: 0.3s;
}

#attachSection {
  grid-column: 3 / span 8;
  background: white;
  padding: 20px;
  border-radius: 4px;
  margin-bottom: 2em;
  margin-top: 4em;
  min-height: 12em;

  animation-name: fadein;
  animation-duration: 300ms;
}

#attachSectionActions {
  height: 3em;
  display: flex;
  align-items: center;
  justify-content: flex-end;
}

#attachSectionActions #buildLink {
  justify-content: center;
  padding-left: 20px;
  padding-right: 20px;
  font-family: sans-serif;
  font-style: normal;
  font-weight: 600;
  font-size: 14px;
  line-height: 21px;
  display: flex;
  align-items: center;
  text-align: center;
  background: linear-gradient(to right, #1fc2c8, #9337d8 116%);
  color: white;
  border-radius: 20px;
  height: 40px;
}

#attachSectionActions #featuresLink {
  justify-content: center;
  padding-left: 20px;
  padding-right: 20px;
  font-family: sans-serif;
  font-style: normal;
  font-weight: 600;
  font-size: 14px;
  line-height: 21px;
  display: flex;
  align-items: center;
  text-align: center;
  background: black;
  color: white;
  border-radius: 20px;
  height: 40px;
  margin-left: 12px;
}

#attachSection #attachHeader {
  display: flex;
  justify-content: space-between;
  align-items: center;
}

#attachShare {
  border-radius: 50%;
  width: 2.4em;
  height: 2.4em;
  display: flex;
  justify-content: center;
  align-items: center;
}

#shareToast {
  position: absolute;
  bottom: 16px;
  right: 16px;
  background: #3c3c3c;
  color: white;
  padding: 1em;
  font-size: 14px;
  border-radius: 4px;
  padding-left: 1.4em;
  padding-right: 1.4em;
  animation-name: fadein;
  animation-duration: 0.3s;
}

@keyframes fadein {
  from {
    opacity: 0;
  }

  to {
    opacity: 1;
  }
}

#hubFooter {
  display: flex;
  justify-content: center;
  padding-left: 16em;
  padding-right: 16em;
  font-size: 12px;
  color: rgba(60, 60, 60, 0.5);
}

#hubFooter p {
  text-align: center;
  font-style: normal;
  font-weight: normal;
  font-size: 12px;
  line-height: 18px;
  color: #707070;
}

#hubFooter a {
  color: #707070;
  text-decoration: underline;
}

#hubContainer {
  height: 100%;
}

#reportShareButtonContainer {
  width: 100%;
  display: flex;
  justify-content: flex-end;
  padding-right: 9em;
  position: relative;
  top: 9em;
}

#reportShareButtonContainer button {
  background: #3c3c3c87;
  width: 188px;
  font-family: sans-serif;
  font-style: normal;
  font-weight: 600;
  font-size: 14px;
  height: 44px;
  border-radius: 20px;
  border: none;
  margin-top: 24px;
  display: flex;
  justify-content: space-around;
  align-items: center;
  color: white;
  cursor: pointer;
}

@media (max-width: 1281px) {
  #reportShareButtonContainer {
    padding-right: 3em;
  }
}

@media (max-width: 905px) {
  #reportShareButtonContainer {
    top: 0em;
  }
}

.backgroundIndex {
  @include backgroundLeftPoint(26%, 20vh);
}

.backgroundReport {
  @include backgroundRightPoint(80%, 37vh);
}

#bottomWrapper {
  color: white;
}

#bottomWrapper,
#toolkitWrapper {
  animation-name: slideup;
  animation-duration: 300ms;
  grid-column: 1 / span 12;
}

main {
  @include grid;

  margin-bottom: 2em;
}

h2 {
  margin-top: 0em;
  margin-bottom: 17px;

  font-family: sans-serif;
  font-style: normal;
  font-weight: 600;
  font-size: 24px;
  line-height: 54px;
  letter-spacing: -0.02em;
  height: 36px;
}

#topHalfHeader {
  font-weight: bold;
}

#inputSection {
  grid-column: 1 / span 12;
  max-width: 800px;

  color: white;

  display: grid;
  grid-template-rows: 70% 30%;

  #topHalfHome {
    grid-row: 1;

    margin-top: 68px;

    form {
      display: flex;

      &.formErr {
        animation: shake 0.2s ease-in-out 0s 2;
      }
    }

    input {
      background: transparent;

      padding-top: 13px;
      padding-bottom: 12px;
      border: none;
      border-bottom: solid 1px rgba(255, 255, 255, 0.4);
      margin-right: 0.3em;
      margin-top: 20px;
      outline: none;

      font-style: normal;
      font-weight: normal;
      font-size: 16px;
      line-height: 33px;
      color: rgba(255, 255, 255, 0.7);

      &::placeholder {
        color: white;
      }

      &:hover,
      &:focus {
        border-bottom: solid 1px white;
        color: white !important;
      }
    }

    #getStartedButton {
      border: none;
      border-radius: 22px;
      background: linear-gradient(to right, white, rgba(255, 255, 255, 0.7));
      color: #3c3c3c;
      align-self: flex-end;
      display: flex;
      flex-direction: row;
      justify-content: center;

      height: 40px;
      padding-left: 20px;
      padding-right: 20px;
      font-family: sans-serif;
      font-style: normal;
      font-weight: 600;
      font-size: 14px;
      line-height: 21px;
      display: flex;
      align-items: center;
      text-align: center;
    }
  }

  @media (max-height: 375px) {
    #topHalfHome {
      margin-top: 24px;
    }
  }

  @media (max-height: 320px) {
    #topHalfHome {
      margin-top: 4px;
    }
  }

  @media (max-width: 425px) {
    #topHalfHome {
      padding-left: 25px;
      padding-right: 25px;
    }
  }

  footer {
    position: absolute;
    bottom: 10px;
    margin-right: 32px;
    color: rgba(60, 60, 60, 0.6);
    background: transparent;

    p {
      text-align: center;
      font-size: 12px;
      line-height: 18px;
    }

    a {
      box-shadow: none;
      color: inherit;
      text-decoration: underline;
    }
  }

  @media (max-width: 425px) {
    footer {
      margin-right: initial;
      margin-left: initial;
    }
    footer p {
      width: 75%;
      margin-bottom: 0px;
    }
  }

  #bottomHalfHome {
    grid-row: 2;

    #starterSection {
      background: white;
      color: black;
      padding: 1.4em;
      border-radius: 6px;
      width: 24em;

      h3 {
        font-weight: bold;
        font-size: 20px;
      }

      #starterActions {
        display: flex;
        justify-content: flex-end;
        margin-top: 28px;

        button {
          border-radius: 20px;
          height: 40px;
          font-weight: 600;
          font-size: 14px;
          line-height: 21px;

          background: none;
          color: black;
          padding-left: 0;
          padding-right: 0;
        }
      }
    }

    @media (max-width: 425px) {
      #starterSection {
        display: none;
      }
    }
  }
}

@media (min-width: 1380px) {
  #inputSection {
    display: flex;
    align-items: center;
    max-width: 100vw;
    justify-content: space-between;
  }

  #starterSection {
    margin-top: 3em;
  }
}

@media (max-width: 425px) {
  #inputSection {
    display: initial;
  }

  main {
    display: initial;
  }

  #inputSection #bottomHalfHome {
    width: initial;
  }

  footer {
    display: flex;
    align-items: center;
    justify-content: center;
  }
}

#infoSection {
  grid-column: 1 / span 5;

  color: white;

  margin-bottom: 24px;

  @media (max-width: 900px) {
    grid-column: 1 / span 12;
  }
}

#scoreCard {
  margin-bottom: 20px;
}

@media (max-width: 425px) {
  #attachSection {
    margin-left: 25px;
    margin-right: 25px;
  }

  #infoSection {
    margin-left: 25px;
    margin-right: 25px;
  }

  #scoreCard {
    margin-left: 25px;
    margin-right: 25px;
    margin-bottom: 20px;
  }

  #toolkitSection {
    margin-left: 25px;
    margin-right: 25px;
  }

  .topFeatures {
    margin-left: 25px;
    margin-right: 25px;
  }

  #hubFooter {
    padding-left: 25px;
    padding-right: 25px;
    text-align: center;
    background: transparent;
  }

  #tabsBar {
    display: none;
  }

  #subHeader #scoreZone {
    display: flex;
    justify-content: space-around;
    height: 95%;
  }
}

#infoSection p {
  font-family: "Open Sans", sans-serif;
  font-style: normal;
  font-weight: normal;
  font-size: 16px;
  line-height: 28px;
}

.scoreCard {
  grid-column: span 4;

  @media (max-width: 900px) {
    grid-column: 1 / span 12;
  }
}

.firstCard {
  grid-column: 1 / span 4;

  @media (max-width: 900px) {
    grid-column: 1 / span 12;
  }
}

#toolkitSection {
  grid-column: 1 / span 5;

  margin-top: 76px;
  display: flex;
  align-items: center;

  a {
    margin-left: 10px;
    color: black;
    text-transform: uppercase;
    font-size: 12px;
    font-weight: bold;
    border-bottom: solid 2px;
  }

  a:hover {
    box-shadow: none;
  }
}

@media (max-height: 924px) {
  #toolkitSection {
    margin-top: 36px;
  }
}

.topFeatures {
  grid-column: span 3;

  margin-bottom: 2em;

  .card {
    height: 252px;
  }

  @media (max-width: 900px) {
    grid-column: span 6;
  }
}

.firstFeature {
  grid-column: 1 / span 3;

  @media (max-width: 900px) {
    grid-column: 1 / span 6;
  }
}

#moreFeaturesBlock {
  grid-column: 1 / span 12;

  width: 100%;
  display: flex;
  justify-content: center;
  align-items: center;

  a {
    background: rgba(60, 60, 60, 0.6);
    color: white;
    border-radius: 20px;
    height: 40px;
    display: flex;
    justify-content: center;
    align-items: center;
    padding-left: 20px;
    padding-right: 20px;
    font-family: sans-serif;
    font-style: normal;
    font-weight: 600;
    font-size: 14px;
    line-height: 21px;
  }
}

#urlErr {
  height: 1em;
  font-weight: 500;
  padding-top: 1em;
  padding-bottom: 1em;
}

.btnErr {
  width: 42px !important;
  padding: 0px !important;
}

.btnErrText {
  visibility: hidden;

  &:after {
    content: "!";
    color: red;
    font-weight: bold;
    display: block;
    position: relative;
    visibility: visible;
    top: -11px;
    left: 1px;
  }
}

@keyframes slidedown {
  from {
    opacity: 0;
    transform: translateY(-10px);
  }

  to {
    opacity: 1;
    transform: translateY(0);
  }
}

@keyframes slideup {
  from {
    opacity: 0;
    transform: translateY(200px);
  }

  to {
    opacity: 1;
    transform: translateY(0);
  }
}

@keyframes shake {
  0% {
    margin-left: 0rem;
  }
  25% {
    margin-left: 0.5rem;
  }
  75% {
    margin-left: -0.5rem;
  }
  100% {
    margin-left: 0rem;
  }
}

.btnErr {
  width: 42px !important;
  padding: 0px !important;
}

.btnErrText {
  visibility: hidden;

  &:after {
    content: "!";
    color: red;
    font-weight: bold;
    display: block;
    position: relative;
    visibility: visible;
    top: -11px;
    left: 1px;
  }
}

@keyframes slideup {
  from {
    opacity: 0;
    transform: translateY(200px);
  }

  to {
    opacity: 1;
    transform: translateY(0);
  }
}

@keyframes shake {
  0% {
    margin-left: 0rem;
  }
  25% {
    margin-left: 0.5rem;
  }
  75% {
    margin-left: -0.5rem;
  }
  100% {
    margin-left: 0rem;
  }
}

@media (max-height: 600px) {
  .backgroundIndex {
    @include backgroundLeftPoint(30%, 0vh);
  }

  .backgroundReport {
    @include backgroundRightPoint(80%, 25vh);
  }

  #starterSection {
    display: none;
  }

  footer {
    display: none;
  }
}

@media (max-height: 475px) {
  .backgroundReport {
    @include backgroundRightPoint(80%, 0vh);
  }
}
</style><|MERGE_RESOLUTION|>--- conflicted
+++ resolved
@@ -380,7 +380,6 @@
 
     try {
       await (navigator as any).clipboard.writeText(cloneCommand);
-<<<<<<< HEAD
 
       this.openDrop = false;
 
@@ -390,17 +389,6 @@
     }
   }
 
-=======
-
-      this.openDrop = false;
-
-      await this.showCopiedToast();
-    } catch (err) {
-      console.error(err);
-    }
-  }
-
->>>>>>> 3e3b1918
   async showCopiedToast() {
     this.showCopyToast = true;
 
