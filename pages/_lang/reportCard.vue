--- conflicted
+++ resolved
@@ -73,22 +73,14 @@
             </p>
 
             <div id="starterActions">
-<<<<<<< HEAD
-              <div class="dropdown dropdown-menu">
-=======
               <div class="dropdown dropdown-menu" @keyup.esc="closeDropDown" @focusout="menuFocus">
->>>>>>> 373ababf
                 <button
                   @click="starterDrop"
                   id="mainStartButton"
                   type="button"
                   aria-controls="starterDropdown"
                   aria-haspop="true"
-<<<<<<< HEAD
-                  aria-expanded="false"
-=======
                   :aria-expanded="openDrop ? true : false"
->>>>>>> 373ababf
                 >
                   Get Started!
                   <i class="fas fa-chevron-down" aria-hidden="true"></i>
@@ -103,18 +95,6 @@
                 >
                   <button
                     id="starterDownloadButton"
-<<<<<<< HEAD
-                    @click="downloadStarter"
-                    type="button"
-                    role="menuitem"
-                  >
-                    <i class="fas fa-arrow-down" aria-hidden="true"></i>
-                    Download
-                  </button>
-                  <button @click="cloneStarter" type="button" role="menuitem">
-                    <i class="fab fa-github" aria-hidden="true"></i>
-                    Clone from Github
-=======
                     type="button"
                     role="menuitem"
                     aria-label="Download start project"
@@ -132,7 +112,6 @@
                   >
                     <i class="fab fa-github" aria-hidden="true"></i>
                     <span aria-hidden="true">Clone from Github</span>
->>>>>>> 373ababf
                   </button>
                 </div>
               </div>
@@ -597,10 +576,6 @@
 }
 
 #starterActions #mainStartButton:focus {
-<<<<<<< HEAD
-  outline: auto;
-=======
->>>>>>> 373ababf
   outline-color: black;
 }
 
