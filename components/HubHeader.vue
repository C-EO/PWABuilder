--- conflicted
+++ resolved
@@ -1,8 +1,5 @@
 <template>
   <div>
-<<<<<<< HEAD
-    <header :class="{ 'smaller-header': !expanded }" role="presentation">
-=======
     <header :class="{ 'smaller-header': !expanded, 'wide': wide }" role="presentation">
       <a
         id="go-to-main"
@@ -11,7 +8,6 @@
         @click="goToMain"
         v-on:keyup.enter="goToMain"
       >Skip to content</a>
->>>>>>> 373ababf
       <img
         id="logo"
         src="~/assets/images/new-logo.svg"
@@ -109,9 +105,6 @@
         <div id="urlTested">
           <img src="~/assets/images/score-icon.png" alt="score icon" aria-hidden="true" />
 
-<<<<<<< HEAD
-          <a target="_blank" rel="noopener noreferrer" :href="url" aria-label="Url Tested">
-=======
           <a
             target="_blank"
             rel="noopener noreferrer"
@@ -120,7 +113,6 @@
             :tabindex="headerTabIndex"
             :aria-hidden="ariaHidden"
           >
->>>>>>> 373ababf
             <span aria-hidden="true">
               URL Tested
               <i class="fas fa-external-link-alt"></i>
