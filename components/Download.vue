--- conflicted
+++ resolved
@@ -102,18 +102,8 @@
     }});
   }
 
-<<<<<<< HEAD
   public async callTWA(goodIcon) {
     const packageid = generatePackageId((this.manifest.short_name as string) || (this.manifest.name as string));
-=======
-    const goodIcon = (this.manifest as any).icons.find(
-      icon => icon.sizes.includes("512") || icon.sizes.includes("192")
-    );
-
-    const packageid = generatePackageId(
-      (this.manifest.short_name as string) || (this.manifest.name as string)
-    );
->>>>>>> 9bb6fa39
 
     let startURL = (this.manifest.start_url as string).replace(
       `https://${new URL(this.siteHref).hostname}`,
