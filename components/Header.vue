--- conflicted
+++ resolved
@@ -201,22 +201,9 @@
     width: 149px;
   }
 
-<<<<<<< HEAD
-  # {
-    background: $color-brand-quintary;
-    border: none;
-    border-radius: 10px;
-    color: #6A6A6A;
-    display: block;
-    height: 71px;
-    padding-left: 23px;
-    width: 491px;
-  }
-=======
-  #getStartedInput:placeholder-shown { border-color: purple; text-overflow: ellipsis; }  {
->>>>>>> c9b8f128
-
-  #getStartedInput:placeholder-shown { border-color: purple; text-overflow: ellipsis; }  {
+  #getStartedInput:placeholder-shown { border-color: purple; text-overflow: ellipsis; } 
+
+  #getStartedInput:placeholder-shown { border-color: purple; text-overflow: ellipsis; } 
 
   #placeholderText {
     margin-bottom: 33px;
