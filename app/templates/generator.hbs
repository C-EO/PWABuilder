--- conflicted
+++ resolved
@@ -18,15 +18,7 @@
       </div>
       <span>&nbsp;or</span>
       <div class="form-item manifest">
-<<<<<<< HEAD
-        <label>Upload Manifest</label>
-        <div class="fileUpload btn">
-			<span>Upload</span>
-			<input id="uploadBtn" type="file" class="upload" />
-		</div>
-=======
         {{#manifest-upload action="updateManifest"}}{{/manifest-upload}}
->>>>>>> eca8463d
       </div>
       {{/generator-step}}
       {{#generator-step step="2" stepTitle="Site Data" data=model action="stepUpdated" allowToggle=model.step1Complete}}
@@ -100,37 +92,8 @@
       {{#generator-step step="4" stepTitle="Custom Values" data=model action="stepUpdated" allowToggle=model.step1Complete}}
       <p class="instructions">Specify custom members to be added to the manifest.</p>
       <div class="form-item">
-<<<<<<< HEAD
-        <label>Member Name</label>
-        {{input name="member_name"}}
-      </div>
-      <div class="form-item">
-        <label>Member Value</label>
-        {{textarea name="member_value"}}
-      </div>
-      
-		<table>
-			<tr>
-				<td>Test 1</td>
-				<td>Test description</td>
-				<td>X</td>
-			</tr>
-			<tr>
-				<td>Test 2</td>
-				<td>Test description with a longer description</td>
-				<td>X</td>
-			</tr>
-			<tr>
-				<td>Test 3 longer headline</td>
-				<td>Test description</td>
-				<td>X</td>
-			</tr>
-		</table>
-      
-=======
         {{#member-list action="manageMember"}}{{/member-list}}
        </div>
->>>>>>> eca8463d
       {{/generator-step}}
       {{#generator-step step="5" stepTitle="App Store Details" data=model action="stepUpdated" allowToggle=model.step1Complete}}
       <p class="instructions">We need a bit more info to get your apps ready for the different stores. If you provide us with the details below, we’ll make sure your projects are ready for each of the stores.</p>
