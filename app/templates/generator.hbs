--- conflicted
+++ resolved
@@ -22,40 +22,6 @@
       </div>
       {{/generator-step}}
       {{#generator-step step="2" stepTitle="Site Data" data=model action="stepUpdated" allowToggle=model.step1Complete}}
-<<<<<<< HEAD
-      <p class="instructions">Here are the values we picked up from your site. Update or add any details below.</p>
-      <div class="form-item">
-        <label>Name</label>
-        {{input value=model.manifest.name}}
-      </div>
-      <div class="form-item">
-        <label>Short Name</label>
-        {{input value=model.manifest.short_name}}
-      </div>
-      <div class="form-item">
-        <label>Icons</label>
-      </div>
-      <div class="form-item">
-        <label>Upload Icon</label>
-        {{file-input}}
-      </div>
-      <div class="form-item">
-        <label>Scope</label>
-        {{input value=model.manifest.scope}}
-      </div>
-      <div class="form-item">
-        <label>Start Url</label>
-        {{input value=model.manifest.start_url}}
-      </div>
-      <div class="form-item">
-        <label>Display</label>
-        {{view "select" content=model.display.names value=model.manifest.display}}
-      </div>
-      <div class="form-item">
-        <label>Orientation</label>
-        {{view "select" content=model.orientation.names value=model.manifest.orientation}}
-      </div>
-=======
 <p class="instructions">Here are the values we picked up from your site. Update or add any details below.</p>
           <div class="form-item">
               <label>Name</label>
@@ -88,7 +54,6 @@
               <label>Orientation</label>
               {{view "select" content=model.orientation.names value=model.manifest.orientation}}
             </div>
->>>>>>> f5960c31
       {{/generator-step}}
       {{#generator-step step="3" stepTitle="Capabilities" data=model action="stepUpdated" allowToggle=model.step1Complete}}
       <div class="form-item">
