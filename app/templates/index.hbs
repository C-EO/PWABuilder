--- conflicted
+++ resolved
@@ -18,13 +18,9 @@
       </button>
 
      <div class="pwa-hero-block">
-<<<<<<< HEAD
         <a class="pwa-hero-link"
            data-flare='{"category": "Download", "action": "CLI", "label": "Hero Row", "value": { "page": "/" }}'
-           href="https://github.com/manifoldjs/ManifoldJS/releases" target="_blank">
-=======
-        <a class="pwa-hero-link" href="https://github.com/pwa-builder/ManifoldJS/releases" target="_blank">
->>>>>>> 7766876c
+           href="https://github.com/manifoldjs/pwa-builder/releases" target="_blank">
           or download the CLI
         </a>
      </div>
@@ -79,12 +75,8 @@
       <div class="pwa-infobox-box">
         <img class="pwa-infobox-logo" src="assets/images/logo_small.png" alt="Small PWA Builder logo">
         <h4 class="pwa-infobox-subtitle">CLI (node based): v1.1.0 </h4> 
-<<<<<<< HEAD
-        <a class="pwa-infobox-action" href="https://github.com/manifoldjs/ManifoldJS/releases" target="_blank"
+        <a class="pwa-infobox-action" href="https://github.com/pwa-builder/ManifoldJS/releases" target="_blank"
            data-flare='{"category": "Download", "action": "CLI", "label": "PWA Infobox", "value": { "page": "/" }}'>
-=======
-        <a class="pwa-infobox-action" href="https://github.com/pwa-builder/ManifoldJS/releases" target="_blank">
->>>>>>> 7766876c
           Download now
         </a>
       </div>
