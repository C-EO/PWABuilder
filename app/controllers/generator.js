/* global _:true */
<<<<<<< HEAD
=======

>>>>>>> 3f01a949
import Ember from 'ember';

export default Ember.Controller.extend({
  step1Complete: false,
  steps: Ember.Object.create({
    step1: {
      name: 'step1',
      isCurrent: true
    },
    step2: {
      name: 'step2',
      isCurrent: false
    },
    step3: {
      name: 'step3',
      isCurrent: false
    },
    step4: {
      name: 'step4',
      isCurrent: false
    },
    step5: {
      name: 'step5',
      isCurrent: false
    }
  }),
  selectedDisplay: null,
  selectedOrientation: null,
  valueOrEmptyString: function (value) {
    if(value) {
      return value;
    } else {
      return '';
    }
  },
  customMembers: function(){
    var staticValues = ['lang','name','short_name','scope','icons','display','orientation','start_url','theme_color','related_applications','prefer_related_applications'];
    var model = this.get('model');
    var keys = _.keys(model.manifest);
    var customKeys = _.difference(keys,staticValues);
    var customProps = _.map(customKeys,function(key){
      var data = {
        member_name: key,
        member_value: model.manifest[key]
      };
      return data;
    });

    return customProps;
  }.property('model'),
  watchDisplay: function() {
    var selected = this.get('selectedDisplay');
    this.send('updateModelProperty', 'display', this.valueOrEmptyString(selected));
  }.observes('selectedDisplay'),
  watchOrientation: function() {
    var selected = this.get('selectedOrientation');
    this.send('updateModelProperty', 'orientation', this.valueOrEmptyString(selected));
  }.observes('selectedOrientation'),
  actions: {
    updateStep: function(currentStep, nextStep) {
      if(currentStep) {
        this.set('steps.step'+currentStep+'.isCurrent', false);
        if(currentStep === '1') {
          this.set('step1Complete',true);
        }
      }
      if(nextStep){
        this.set('steps.step'+nextStep+'.isCurrent', true);
      }
      this.model.save();
    }
  }
});
<|MERGE_RESOLUTION|>--- conflicted
+++ resolved
@@ -1,8 +1,5 @@
 /* global _:true */
-<<<<<<< HEAD
-=======
 
->>>>>>> 3f01a949
 import Ember from 'ember';
 
 export default Ember.Controller.extend({
