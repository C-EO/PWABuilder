--- conflicted
+++ resolved
@@ -1,8 +1,4 @@
 /* global _:true */
-<<<<<<< HEAD
-
-=======
->>>>>>> d0b498f9
 import Ember from 'ember';
 
 export default Ember.Controller.extend({
