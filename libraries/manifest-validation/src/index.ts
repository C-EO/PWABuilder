--- conflicted
+++ resolved
@@ -1,103 +1,96 @@
-import { Manifest, singleFieldValidation, Validation } from "./interfaces";
-export { Manifest, Validation, singleFieldValidation } from "./interfaces";
-import { findMissingKeys, isValidJSON } from "./utils/validation-utils";
-export { required_fields, reccommended_fields, optional_fields, validateSingleRelatedApp, validateSingleProtocol } from "./utils/validation-utils";
-import { maniTests, findSingleField, loopThroughKeys, loopThroughRequiredKeys } from "./validations";
-
-export async function validateManifest(manifest: Manifest): Promise<Validation[]> {
-    return new Promise(async(resolve, reject) => {
-        const validJSON = isValidJSON(manifest);
-
-
-        if (validJSON === false) {
-            reject('Manifest is not valid JSON');
-        }
-
-        let data = await loopThroughKeys(manifest);
-
-<<<<<<< HEAD
-        resolve(data);
-=======
-
-        if (data && data.length > 0) {
-            resolve(data);
-        }
->>>>>>> 0d6c2564
-    });
-}
-
-export async function validateSingleField(field: string, value: any): Promise<singleFieldValidation> {
-    return new Promise(async (resolve, reject) => {
-        try {
-            const data = await findSingleField(field, value);
-            //console.log('data', data);
-            resolve(data);
-        }
-        catch(err) {
-            reject(err);
-        }
-    })
-}
-
-export async function reportMissing(manifest: Manifest): Promise<Array<string>> {
-    return new Promise(async(resolve) => {
-        const data = await findMissingKeys(manifest);
-        if (data && data.length > 0) {
-            resolve(data);
-        } else {
-            resolve([]);
-        }
-    })
-}
-
-export async function validateRequiredFields(manifest: Manifest): Promise<Validation[]> {
-    return new Promise(async(resolve, reject) => {
-        const validJSON = isValidJSON(manifest);
-        if (validJSON === false) {
-            reject('Manifest is not valid JSON');
-        }
-
-        let data = await loopThroughRequiredKeys(manifest);
-        if (data && data.length > 0) {
-            resolve(data);
-        }
-    });
-}
-
-export async function validateImprovements(manifest: Manifest): Promise<Validation[]> {
-    const optionalValidationErrors: Validation[] = [];
-
-    const validJSON = isValidJSON(manifest);
-
-    if (validJSON === false) {
-        throw new Error('Manifest is not valid JSON');
-    }
-
-    for await (const test of maniTests) {
-        if (test && test.category === "optional" && test.test) {
-            if (Object.keys(manifest).includes(test.member) === true) {
-                const testResult = await test.test(manifest[test.member]);
-
-                if (testResult === false) {
-                    optionalValidationErrors.push(test);
-                }
-            }
-        }
-    }
-
-    return optionalValidationErrors;
-}
-
-export async function isInstallReady(manifest: Manifest): Promise<boolean> {
-    const validJSON = isValidJSON(manifest);
-
-    if (validJSON === false) {
-        throw new Error('Manifest is not valid JSON');
-    }
-
-    const validations = await validateRequiredFields(manifest);
-
-    return validations.length === 0;
-}
-
+import { Manifest, singleFieldValidation, Validation } from "./interfaces";
+export { Manifest, Validation, singleFieldValidation } from "./interfaces";
+import { findMissingKeys, isValidJSON } from "./utils/validation-utils";
+export { required_fields, reccommended_fields, optional_fields, validateSingleRelatedApp, validateSingleProtocol } from "./utils/validation-utils";
+import { maniTests, findSingleField, loopThroughKeys, loopThroughRequiredKeys } from "./validations";
+
+export async function validateManifest(manifest: Manifest): Promise<Validation[]> {
+    return new Promise(async(resolve, reject) => {
+        const validJSON = isValidJSON(manifest);
+
+
+        if (validJSON === false) {
+            reject('Manifest is not valid JSON');
+        }
+
+        let data = await loopThroughKeys(manifest);
+
+        resolve(data);
+    });
+}
+
+export async function validateSingleField(field: string, value: any): Promise<singleFieldValidation> {
+    return new Promise(async (resolve, reject) => {
+        try {
+            const data = await findSingleField(field, value);
+            //console.log('data', data);
+            resolve(data);
+        }
+        catch(err) {
+            reject(err);
+        }
+    })
+}
+
+export async function reportMissing(manifest: Manifest): Promise<Array<string>> {
+    return new Promise(async(resolve) => {
+        const data = await findMissingKeys(manifest);
+        if (data && data.length > 0) {
+            resolve(data);
+        } else {
+            resolve([]);
+        }
+    })
+}
+
+export async function validateRequiredFields(manifest: Manifest): Promise<Validation[]> {
+    return new Promise(async(resolve, reject) => {
+        const validJSON = isValidJSON(manifest);
+        if (validJSON === false) {
+            reject('Manifest is not valid JSON');
+        }
+
+        let data = await loopThroughRequiredKeys(manifest);
+        if (data && data.length > 0) {
+            resolve(data);
+        }
+    });
+}
+
+export async function validateImprovements(manifest: Manifest): Promise<Validation[]> {
+    const optionalValidationErrors: Validation[] = [];
+
+    const validJSON = isValidJSON(manifest);
+
+    if (validJSON === false) {
+        throw new Error('Manifest is not valid JSON');
+    }
+
+    for await (const test of maniTests) {
+        if (test && test.category === "optional" && test.test) {
+            if (Object.keys(manifest).includes(test.member) === true) {
+                const testResult = await test.test(manifest[test.member]);
+
+                if (testResult === false) {
+                    optionalValidationErrors.push(test);
+                }
+            }
+        }
+    }
+
+    return optionalValidationErrors;
+}
+
+export async function isInstallReady(manifest: Manifest): Promise<boolean> {
+    const validJSON = isValidJSON(manifest);
+
+    if (validJSON === false) {
+        throw new Error('Manifest is not valid JSON');
+    }
+
+    const validations = await validateRequiredFields(manifest);
+
+    return validations.length === 0;
+}
+
 export * from './interfaces';