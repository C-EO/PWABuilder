--- conflicted
+++ resolved
@@ -1,195 +1,183 @@
-import { TokensValidation, Manifest, singleFieldValidation, Validation } from "./interfaces.js";
-export { Manifest, Validation, singleFieldValidation } from "./interfaces.js";
-import { findMissingKeys, isValidJSON, isValidURL, validProtocols } from "./utils/validation-utils.js";
-export { required_fields, recommended_fields, optional_fields, validateSingleRelatedApp } from "./utils/validation-utils.js";
-import { maniTests, findSingleField, loopThroughKeys, loopThroughRequiredKeys } from "./validations.js";
-
-export let currentManifest: Manifest | undefined;
-
-export async function validateManifest(manifest: Manifest, includeMissedTests?: boolean): Promise<Validation[]> {
-    return new Promise(async(resolve, reject) => {
-        const validJSON = isValidJSON(manifest);
-
-        if (validJSON === false) {
-            reject('Manifest is not valid JSON');
-        }
-
-        currentManifest = manifest;
-        let data = await loopThroughKeys(manifest, false, includeMissedTests);
-
-        resolve(data);
-    });
-}
-
-export async function validateSingleField(field: string, value: any): Promise<singleFieldValidation> {
-    return new Promise(async (resolve, reject) => {
-        try {
-            const data = await findSingleField(field, value);
-            //console.log('data', data);
-            resolve(data);
-        }
-        catch(err) {
-            reject(err);
-        }
-    })
-}
-
-export async function reportMissing(manifest: Manifest): Promise<Array<string>> {
-    return new Promise(async(resolve) => {
-        const data = await findMissingKeys(manifest);
-        if (data && data.length > 0) {
-            resolve(data);
-        } else {
-            resolve([]);
-        }
-    })
-}
-
-export async function validateRequiredFields(manifest: Manifest): Promise<Validation[]> {
-    return new Promise(async(resolve, reject) => {
-        const validJSON = isValidJSON(manifest);
-        if (validJSON === false) {
-            reject('Manifest is not valid JSON');
-        }
-
-        let data = await loopThroughRequiredKeys(manifest, true);
-        if (data && data.length > 0) {
-            resolve(data);
-        }
-    });
-}
-
-export async function validateImprovements(manifest: Manifest): Promise<Validation[]> {
-    const optionalValidationErrors: Validation[] = [];
-
-    const validJSON = isValidJSON(manifest);
-
-    if (validJSON === false) {
-        throw new Error('Manifest is not valid JSON');
-    }
-
-    for await (const test of maniTests) {
-        if (test && test.category === "optional" && test.test) {
-            if (Object.keys(manifest).includes(test.member) === true) {
-                const testResult = await test.test(manifest[test.member]);
-
-                if (testResult === false) {
-                    optionalValidationErrors.push(test);
-                }
-            }
-        }
-    }
-
-    return optionalValidationErrors;
-}
-
-export async function isInstallReady(manifest: Manifest): Promise<boolean> {
-    const validJSON = isValidJSON(manifest);
-
-    if (validJSON === false) {
-        throw new Error('Manifest is not valid JSON');
-    }
-
-    const validations = await validateRequiredFields(manifest);
-
-    return validations.length === 0;
-}
-
-function isValidRelativeURL(str: string){
-    var pattern = new RegExp('^(?!www\.|(?:http|ftp)s?://|[A-Za-z]:\\|//).*');
-    return !!pattern.test(str);
-}
-  
-export function validateSingleProtocol(proto: any){
-    let validProtocol = validProtocols.includes(proto.protocol) || proto.protocol.startsWith("web+") || proto.protocol.startsWith("web+")
-    if(!validProtocol){
-        return "protocol";
-    }
-
-    // i guess more importantly we should check if its in the scope of the site.
-
-    let validURL = isValidURL(proto.url) || isValidRelativeURL(proto.url);
-
-    if(!validURL){
-        return "url";
-    }
-
-    return "valid";
-}
-
-export async function groupedValidation(manifest: Manifest): Promise<TokensValidation> {
-    return new Promise(async(resolve, reject) => {
-        const validJSON = isValidJSON(manifest);
-
-        if (validJSON === false) {
-            reject('Manifest is not valid JSON');
-        }
-
-        currentManifest = manifest;
-        const testResults = await loopThroughKeys(manifest, false, true);
-        const resultsGrouped = testResults.reduce((acc, curr) => {
-<<<<<<< HEAD
-            const curTrimmed = { category: curr.category, member: curr.member, valid: curr.valid, displayString: curr.displayString, errorString: curr.errorString, infoString: curr.infoString };
-=======
-            const curTrimmed = { member: curr.member, valid: curr.valid, displayString: curr.displayString, errorString: curr.errorString, infoString: curr.infoString };
->>>>>>> e68eeb8a
-            if (acc[curr.member]) {
-                acc[curr.member].push(curTrimmed);
-            } else {
-                acc[curr.member] = [curTrimmed];
-            }
-            return acc;
-        }, {} as any);
-
-<<<<<<< HEAD
-        // remove duplicate icons and remove category after
-        Object.keys(resultsGrouped).some(key => {
-            if (key == 'icons' && (resultsGrouped[key].length > 1)) {
-                resultsGrouped[key] = (resultsGrouped[key] as Validation[]).filter((item: Validation) => item.category === 'required');
-                return true;
-            }
-            return false;
-        });
-        Object.keys(resultsGrouped).forEach(key => { delete resultsGrouped[key][0].category }  );
-
-=======
-        Object.keys(resultsGrouped).forEach(key => {
-            if (resultsGrouped[key].length > 1)
-                resultsGrouped[key] = (resultsGrouped[key] as Validation[]).filter((item: Validation) => item.category === 'required');
-        });
->>>>>>> e68eeb8a
-
-        const groupedValidation: TokensValidation = {
-            installable: {
-                short_name: resultsGrouped['short_name'][0],
-                name: resultsGrouped['name'][0],
-                description: resultsGrouped['description'][0],
-                display: resultsGrouped['display'][0],
-                icons: resultsGrouped['icons'][0],
-            },
-            additional: {
-                id: resultsGrouped['id'][0],
-                launch_handler: resultsGrouped['launch_handler'][0],
-                orientation: resultsGrouped['orientation'][0],
-                background_color: resultsGrouped['background_color'][0],
-                theme_color: resultsGrouped['theme_color'][0],
-                screenshots: resultsGrouped['screenshots'][0],
-                categories: resultsGrouped['categories'][0]
-            },
-            progressive: {
-                share_target: resultsGrouped['share_target'][0],
-                protocol_handlers: resultsGrouped['protocol_handlers'][0],
-                file_handlers: resultsGrouped['file_handlers'][0],
-                shortcuts: resultsGrouped['shortcuts'][0],
-                display_override: resultsGrouped['display_override'][0],
-                edge_side_panel: resultsGrouped['edge_side_panel'][0],
-                scope_extensions: resultsGrouped['scope_extensions'][0],
-                widgets: resultsGrouped['widgets'][0]
-            }
-        }
-
-        resolve(groupedValidation);
-    });
-}
-
+import { TokensValidation, Manifest, singleFieldValidation, Validation } from "./interfaces.js";
+export { Manifest, Validation, singleFieldValidation } from "./interfaces.js";
+import { findMissingKeys, isValidJSON, isValidURL, validProtocols } from "./utils/validation-utils.js";
+export { required_fields, recommended_fields, optional_fields, validateSingleRelatedApp } from "./utils/validation-utils.js";
+import { maniTests, findSingleField, loopThroughKeys, loopThroughRequiredKeys } from "./validations.js";
+
+export let currentManifest: Manifest | undefined;
+
+export async function validateManifest(manifest: Manifest, includeMissedTests?: boolean): Promise<Validation[]> {
+    return new Promise(async(resolve, reject) => {
+        const validJSON = isValidJSON(manifest);
+
+        if (validJSON === false) {
+            reject('Manifest is not valid JSON');
+        }
+
+        currentManifest = manifest;
+        let data = await loopThroughKeys(manifest, false, includeMissedTests);
+
+        resolve(data);
+    });
+}
+
+export async function validateSingleField(field: string, value: any): Promise<singleFieldValidation> {
+    return new Promise(async (resolve, reject) => {
+        try {
+            const data = await findSingleField(field, value);
+            //console.log('data', data);
+            resolve(data);
+        }
+        catch(err) {
+            reject(err);
+        }
+    })
+}
+
+export async function reportMissing(manifest: Manifest): Promise<Array<string>> {
+    return new Promise(async(resolve) => {
+        const data = await findMissingKeys(manifest);
+        if (data && data.length > 0) {
+            resolve(data);
+        } else {
+            resolve([]);
+        }
+    })
+}
+
+export async function validateRequiredFields(manifest: Manifest): Promise<Validation[]> {
+    return new Promise(async(resolve, reject) => {
+        const validJSON = isValidJSON(manifest);
+        if (validJSON === false) {
+            reject('Manifest is not valid JSON');
+        }
+
+        let data = await loopThroughRequiredKeys(manifest, true);
+        if (data && data.length > 0) {
+            resolve(data);
+        }
+    });
+}
+
+export async function validateImprovements(manifest: Manifest): Promise<Validation[]> {
+    const optionalValidationErrors: Validation[] = [];
+
+    const validJSON = isValidJSON(manifest);
+
+    if (validJSON === false) {
+        throw new Error('Manifest is not valid JSON');
+    }
+
+    for await (const test of maniTests) {
+        if (test && test.category === "optional" && test.test) {
+            if (Object.keys(manifest).includes(test.member) === true) {
+                const testResult = await test.test(manifest[test.member]);
+
+                if (testResult === false) {
+                    optionalValidationErrors.push(test);
+                }
+            }
+        }
+    }
+
+    return optionalValidationErrors;
+}
+
+export async function isInstallReady(manifest: Manifest): Promise<boolean> {
+    const validJSON = isValidJSON(manifest);
+
+    if (validJSON === false) {
+        throw new Error('Manifest is not valid JSON');
+    }
+
+    const validations = await validateRequiredFields(manifest);
+
+    return validations.length === 0;
+}
+
+function isValidRelativeURL(str: string){
+    var pattern = new RegExp('^(?!www\.|(?:http|ftp)s?://|[A-Za-z]:\\|//).*');
+    return !!pattern.test(str);
+}
+  
+export function validateSingleProtocol(proto: any){
+    let validProtocol = validProtocols.includes(proto.protocol) || proto.protocol.startsWith("web+") || proto.protocol.startsWith("web+")
+    if(!validProtocol){
+        return "protocol";
+    }
+
+    // i guess more importantly we should check if its in the scope of the site.
+
+    let validURL = isValidURL(proto.url) || isValidRelativeURL(proto.url);
+
+    if(!validURL){
+        return "url";
+    }
+
+    return "valid";
+}
+
+export async function groupedValidation(manifest: Manifest): Promise<TokensValidation> {
+    return new Promise(async(resolve, reject) => {
+        const validJSON = isValidJSON(manifest);
+
+        if (validJSON === false) {
+            reject('Manifest is not valid JSON');
+        }
+
+        currentManifest = manifest;
+        const testResults = await loopThroughKeys(manifest, false, true);
+        const resultsGrouped = testResults.reduce((acc, curr) => {
+            const curTrimmed = { category: curr.category, member: curr.member, valid: curr.valid, displayString: curr.displayString, errorString: curr.errorString, infoString: curr.infoString };
+            if (acc[curr.member]) {
+                acc[curr.member].push(curTrimmed);
+            } else {
+                acc[curr.member] = [curTrimmed];
+            }
+            return acc;
+        }, {} as any);
+
+        // remove duplicate icons and remove category after
+        Object.keys(resultsGrouped).some(key => {
+            if (key == 'icons' && (resultsGrouped[key].length > 1)) {
+                resultsGrouped[key] = (resultsGrouped[key] as Validation[]).filter((item: Validation) => item.category === 'required');
+                return true;
+            }
+            return false;
+        });
+        Object.keys(resultsGrouped).forEach(key => { delete resultsGrouped[key][0].category }  );
+
+        const groupedValidation: TokensValidation = {
+            installable: {
+                short_name: resultsGrouped['short_name'][0],
+                name: resultsGrouped['name'][0],
+                description: resultsGrouped['description'][0],
+                display: resultsGrouped['display'][0],
+                icons: resultsGrouped['icons'][0],
+            },
+            additional: {
+                id: resultsGrouped['id'][0],
+                launch_handler: resultsGrouped['launch_handler'][0],
+                orientation: resultsGrouped['orientation'][0],
+                background_color: resultsGrouped['background_color'][0],
+                theme_color: resultsGrouped['theme_color'][0],
+                screenshots: resultsGrouped['screenshots'][0],
+                categories: resultsGrouped['categories'][0]
+            },
+            progressive: {
+                share_target: resultsGrouped['share_target'][0],
+                protocol_handlers: resultsGrouped['protocol_handlers'][0],
+                file_handlers: resultsGrouped['file_handlers'][0],
+                shortcuts: resultsGrouped['shortcuts'][0],
+                display_override: resultsGrouped['display_override'][0],
+                edge_side_panel: resultsGrouped['edge_side_panel'][0],
+                scope_extensions: resultsGrouped['scope_extensions'][0],
+                widgets: resultsGrouped['widgets'][0]
+            }
+        }
+
+        resolve(groupedValidation);
+    });
+}
+
 export * from './interfaces.js';