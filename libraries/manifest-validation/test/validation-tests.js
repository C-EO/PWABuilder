const test = require('node:test');
const assert = require('node:assert').strict;

const maniLib = require('../dist/index');

const test_manifest = {
  "dir": "ltr",
  "lang": "en",
  "name": "Webboard",
  "scope": "/",
  "display": "standalone",
  "start_url": "/",
  "short_name": "Webboard",
  "theme_color": "#FFFFFF",
  "description": "Enhance your work day and solve your cross platform whiteboarding needs with webboard! Draw text, shapes, attach images and more and share those whiteboards with anyone through OneDrive!",
  "orientation": "any",
  "background_color": "#FFFFFF",
  "related_applications": [],
  "prefer_related_applications": false,
  "screenshots": [
    {
      "src": "assets/screen.png"
    },
    {
      "src": "assets/screen.png"
    },
    {
      "src": "assets/screen.png"
    }
  ],
  "features": [
    "Cross Platform",
    "low-latency inking",
    "fast",
    "useful AI"
  ],
  "shortcuts": [
    {
      "name": "Start Live Session",
      "short_name": "Start Live",
      "description": "Jump direction into starting or joining a live session",
      "url": "/?startLive",
      "icons": [{ "src": "icons/android/maskable_icon_192.png", "sizes": "192x192" }]
    }
  ],
  "icons": [
      {
          "src": "icons/android/android-launchericon-64-64.png",
          "sizes": "64x64"
      },
      {
          "src": "icons/android/maskable_icon_192.png",
          "sizes": "192x192",
          "purpose": "maskable"
      },
      {
          "src": "icons/android/android-launchericon-48-48.png",
          "sizes": "48x48"
      },
      {
          "src": "icons/android/android-launchericon-512-512.png",
          "sizes": "512x512"
      },
      {
          "src": "icons/android/android-launchericon-28-28.png",
          "sizes": "28x28"
      }
  ]
};

/*
  * Test validateManifest method
*/
test('can validate whole manifest', async () => {
  assert.doesNotReject(maniLib.validateManifest(test_manifest));
});

test('Should reject because of improper JSON', async () => {
  assert.rejects(maniLib.validateManifest('{'));
});

// should include missing fields
test('includes missing fields', async () => {
  const data = await maniLib.validateManifest(test_manifest);
  assert.equal(data.includes("iarc_rating_id"), false);
});

// should return the correct number of fields
test('returns correct number of fields', async () => {
  const data = await maniLib.validateManifest(test_manifest);

  assert.equal(data.length, 19);
});

/*
* Test reportMissing method
*/
test('can report missing fields', async () => {
  const report = await maniLib.reportMissing(test_manifest);
  assert.equal(report.length > 0, true);
  assert.equal(report.includes("iarc_rating_id"), true);
});

/*
  * Test validateSingleField method
*/
test('can validate a single field, should return true', async () => {
  const validity = await maniLib.validateSingleField("short_name", "Webboard");

  // validity should be a boolean, and true in this case
  assert.strictEqual(validity, true);
});

test('can validate a single field, should return false', async () => {
  const validity = await maniLib.validateSingleField("theme_color", "black");

  // validity should return a Validation, and we check that its the right validation
<<<<<<< HEAD
  assert.strictEqual(validityMember, false);
=======
  assert.strictEqual(validity, false);
>>>>>>> 3b3b1c8d
});

/*
 * test validateRequiredFields method
*/
test('can validate required fields', async () => {
  assert.doesNotReject(maniLib.validateRequiredFields(test_manifest));
});

test('should reject because of missing required field', async () => {
  const manifest = test_manifest;
  delete manifest.short_name;
  const newMani = manifest;

  assert.rejects(maniLib.validateRequiredFields(newMani));
});

// should reject because of improper json
test('should reject because of improper json', async () => {
  assert.rejects(maniLib.validateRequiredFields('{'));
});
<|MERGE_RESOLUTION|>--- conflicted
+++ resolved
@@ -115,11 +115,7 @@
   const validity = await maniLib.validateSingleField("theme_color", "black");
 
   // validity should return a Validation, and we check that its the right validation
-<<<<<<< HEAD
-  assert.strictEqual(validityMember, false);
-=======
   assert.strictEqual(validity, false);
->>>>>>> 3b3b1c8d
 });
 
 /*
