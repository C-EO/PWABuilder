--- conflicted
+++ resolved
@@ -1,4 +1,3 @@
-<<<<<<< HEAD
   <script lang="ts">
 import Vue from "vue";
 import Component from "nuxt-class-component";
@@ -18,34 +17,6 @@
     if (JSON.parse(savedValue as string) !== true) {
       this.seen = true;
       localStorage.setItem("PWABuilderGDPR", JSON.stringify(true));
-=======
-<script lang="ts">
-  export default {
-    middleware: 'default',
-    
-    data() {
-      return {
-        pathnameUrl: this.$route.path,
-        seen: false
-      };
-    },
-    watch: {
-      '$route': function() {
-        this.pathnameUrl = this.$route.path;
-      }
-    },
-    mounted: function() {
-      const savedValue = localStorage.getItem('PWABuilderGDPR');
-      if (JSON.parse((savedValue as string)) === true) {
-        this.seen = true;
-      }
-    },
-    methods: {
-      okGDPR: function () {
-        this.seen = true;
-        localStorage.setItem('PWABuilderGDPR', JSON.stringify(true));
-      }
->>>>>>> 17b046de
     }
 
     this.handleUrl();
@@ -154,7 +125,6 @@
 </style>
 
 <template>
-<<<<<<< HEAD
   <div id="baseContainer">
     <div id="scrollTarget"></div>
 
@@ -172,19 +142,6 @@
         <button id="closeButton" @click="close()">
           <i aria-hidden="true">✕</i>
         </button>
-=======
-  <div>
-    <div v-if="!seen" id="gdprDiv">
-      <p>This site uses cookies for analytics, personalized content and ads. By continuing to browse this site, you agree to this use.</p>
-      <button v-on:click="okGDPR">OK</button>
-    </div>
-
-    <header class="l-header pure-g">
-      <div class="l-header-left pure-u pure-u-md-1-5">
-        <nuxt-link to="/">
-          <img class="l-header-logo" src="~/assets/images/logo.png" :alt="$t('menu.logo')">
-        </nuxt-link>
->>>>>>> 17b046de
       </div>
     </div>
 
