{
  "name": "PWABuilder",
  "version": "0.0.1",
  "description": "A starter kit for building PWAs!",
  "main": "index.js",
  "engines": {
    "node": "14.10.0"
  },
  "scripts": {
    "test": "echo \"Error: no test specified\" && exit 1",
    "clean": "rimraf build/ && rimraf dist/",
    "build": "rollup --config rollup.config.dev.js && rimraf dist/ && rollup --config rollup.config.js",
    "start": "npm run build && npx nodemon server.js",
    "dev": "concurrently \"rollup --config rollup.config.dev.js --watch\" \"web-dev-server\"",
    "debug": "concurrently \"rollup --config rollup.config.dev.js --watch\" \"web-dev-server --config web-dev-server.debugging.config.mjs\""
  },
  "author": "",
  "license": "ISC",
  "dependencies": {
    "@pwabuilder/pwainstall": "^1.6.6",
    "@vaadin/router": "^1.7.4",
    "browser-fs-access": "^0.16.2",
    "cors": "^2.8.5",
    "deepmerge": "^4.2.2",
    "express": "^4.17.1",
    "lit-element": "^2.4.0",
    "workbox-core": "^6.1.2",
    "workbox-precaching": "^6.1.2"
  },
  "devDependencies": {
<<<<<<< HEAD
    "@open-wc/rollup-plugin-html": "^1.2.3",
    "@rollup/plugin-json": "^4.1.0",
    "@rollup/plugin-node-resolve": "^9.0.0",
    "@rollup/plugin-replace": "^2.3.3",
=======
    "@open-wc/rollup-plugin-html": "^1.2.5",
    "@rollup/plugin-node-resolve": "^11.2.1",
    "@rollup/plugin-replace": "^2.4.2",
>>>>>>> 288b1043
    "@rollup/plugin-strip": "^2.0.0",
    "@rollup/plugin-typescript": "^8.2.1",
    "@types/service_worker_api": "^0.0.9",
    "@typescript-eslint/eslint-plugin": "^4.12.0",
    "@typescript-eslint/parser": "^4.12.0",
    "@web/dev-server": "^0.1.10",
    "concurrently": "^6.0.0",
    "danger": "^10.6.0",
    "eslint": "^7.17.0",
    "eslint-config-prettier": "^7.1.0",
    "eslint-plugin-prettier": "^3.3.1",
    "eslint-plugin-import": "^2.22.1",
    "eslint-plugin-node": "^11.1.0",
    "lit-analyzer": "^1.2.1",
    "prettier": "^2.2.1",
    "rimraf": "^3.0.2",
    "rollup": "^2.44.0",
    "rollup-plugin-copy": "^3.4.0",
    "rollup-plugin-lit-css": "^2.1.0",
    "rollup-plugin-terser": "^7.0.2",
    "rollup-plugin-workbox": "^6.1.1",
    "rollup-plugin-workbox-inject": "^2.0.0",
    "typescript": "^4.2.3",
    "tslib": "^2.1.0"
  }
}<|MERGE_RESOLUTION|>--- conflicted
+++ resolved
@@ -28,16 +28,10 @@
     "workbox-precaching": "^6.1.2"
   },
   "devDependencies": {
-<<<<<<< HEAD
-    "@open-wc/rollup-plugin-html": "^1.2.3",
     "@rollup/plugin-json": "^4.1.0",
-    "@rollup/plugin-node-resolve": "^9.0.0",
-    "@rollup/plugin-replace": "^2.3.3",
-=======
     "@open-wc/rollup-plugin-html": "^1.2.5",
     "@rollup/plugin-node-resolve": "^11.2.1",
     "@rollup/plugin-replace": "^2.4.2",
->>>>>>> 288b1043
     "@rollup/plugin-strip": "^2.0.0",
     "@rollup/plugin-typescript": "^8.2.1",
     "@types/service_worker_api": "^0.0.9",
