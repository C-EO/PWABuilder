--- conflicted
+++ resolved
@@ -20,13 +20,8 @@
 
 // Private SASS components (without logic)
 @import
-<<<<<<< HEAD
-'components/button';
-=======
 'components/button',
-'components/infobox',
-'components/modal';
->>>>>>> de184221
+'components/infobox';
 
 // Legacy
 // These are files from the old website
